// SPDX-License-Identifier: BUSL-1.1
// Adapted from OpenZeppelin Contracts (last updated v4.8.0) (utils/cryptography/MerkleProof.sol)

pragma solidity =0.8.12;

/**
 * @dev These functions deal with verification of Merkle Tree proofs.
 *
 * The tree and the proofs can be generated using our
 * https://github.com/OpenZeppelin/merkle-tree[JavaScript library].
 * You will find a quickstart guide in the readme.
 *
 * WARNING: You should avoid using leaf values that are 64 bytes long prior to
 * hashing, or use a hash function other than keccak256 for hashing leaves.
 * This is because the concatenation of a sorted pair of internal nodes in
 * the merkle tree could be reinterpreted as a leaf value.
 * OpenZeppelin's JavaScript library generates merkle trees that are safe
 * against this attack out of the box.
 */
library Merkle {
    /**
     * @dev Returns the rebuilt hash obtained by traversing a Merkle tree up
     * from `leaf` using `proof`. A `proof` is valid if and only if the rebuilt
     * hash matches the root of the tree. The tree is built assuming `leaf` is 
     * the 0 indexed `index`'th leaf from the bottom left of the tree.
     * 
     * Note this is for a Merkle tree using the keccak/sha3 hash function
     */
    function verifyInclusionKeccak(
        bytes memory proof,
        bytes32 root,
        bytes32 leaf,
        uint256 index
    ) internal pure returns (bool) {
        return processInclusionProofKeccak(proof, leaf, index) == root;
    }

    /**
     * @dev Returns the rebuilt hash obtained by traversing a Merkle tree up
     * from `leaf` using `proof`. A `proof` is valid if and only if the rebuilt
     * hash matches the root of the tree. The tree is built assuming `leaf` is 
     * the 0 indexed `index`'th leaf from the bottom left of the tree.
     * 
     * _Available since v4.4._
     * 
     * Note this is for a Merkle tree using the keccak/sha3 hash function
     */
    function processInclusionProofKeccak(bytes memory proof, bytes32 leaf, uint256 index) internal pure returns (bytes32) {
        require(proof.length != 0 && proof.length % 32 == 0, "Merkle.processInclusionProofKeccak: proof length should be a non-zero multiple of 32");
        bytes32 computedHash = leaf;
        for (uint256 i = 32; i <= proof.length; i+=32) {
            if(index % 2 == 0) {
                // if ith bit of index is 0, then computedHash is a left sibling
                assembly {
                    mstore(0x00, computedHash)
                    mstore(0x20, mload(add(proof, i)))
                    computedHash := keccak256(0x00, 0x40)
                    index := div(index, 2)
                }
            } else {
                // if ith bit of index is 1, then computedHash is a right sibling
                assembly {
                    mstore(0x00, mload(add(proof, i)))
                    mstore(0x20, computedHash)
                    computedHash := keccak256(0x00, 0x40)
                    index := div(index, 2)
                }            
            }
        }
        return computedHash;
    }

    /**
     * @dev Returns the rebuilt hash obtained by traversing a Merkle tree up
     * from `leaf` using `proof`. A `proof` is valid if and only if the rebuilt
     * hash matches the root of the tree. The tree is built assuming `leaf` is 
     * the 0 indexed `index`'th leaf from the bottom left of the tree.
     * 
     * Note this is for a Merkle tree using the sha256 hash function
     */
    function verifyInclusionSha256(
        bytes memory proof,
        bytes32 root,
        bytes32 leaf,
        uint256 index
    ) internal view returns (bool) {
        return processInclusionProofSha256(proof, leaf, index) == root;
    }

    /**
     * @dev Returns the rebuilt hash obtained by traversing a Merkle tree up
     * from `leaf` using `proof`. A `proof` is valid if and only if the rebuilt
     * hash matches the root of the tree. The tree is built assuming `leaf` is 
     * the 0 indexed `index`'th leaf from the bottom left of the tree.
     *
     * _Available since v4.4._
     * 
     * Note this is for a Merkle tree using the sha256 hash function
     */
    function processInclusionProofSha256(bytes memory proof, bytes32 leaf, uint256 index) internal view returns (bytes32) {
        require(proof.length != 0 && proof.length % 32 == 0, "Merkle.processInclusionProofSha256: proof length should be a non-zero multiple of 32");
        bytes32[1] memory computedHash = [leaf];
        for (uint256 i = 32; i <= proof.length; i+=32) {
            if(index % 2 == 0) {
                // if ith bit of index is 0, then computedHash is a left sibling
                assembly {
                    mstore(0x00, mload(computedHash))
                    mstore(0x20, mload(add(proof, i)))
                    if iszero(staticcall(sub(gas(), 2000), 2, 0x00, 0x40, computedHash, 0x20)) {revert(0, 0)}
                    index := div(index, 2)
                }
            } else {
                // if ith bit of index is 1, then computedHash is a right sibling
                assembly {
                    mstore(0x00, mload(add(proof, i)))
                    mstore(0x20, mload(computedHash))
                    if iszero(staticcall(sub(gas(), 2000), 2, 0x00, 0x40, computedHash, 0x20)) {revert(0, 0)}
                    index := div(index, 2)
                }            
            }
        }
        return computedHash[0];
    }

    /**
     @notice this function returns the merkle root of a tree created from a set of leaves using sha256 as its hash function
<<<<<<< HEAD
     @param leaves the leaves of the merkle tree

     @notice requires the leaves.length is a power of 2
     @return The computed Merkle root of the tree.
=======
     @param leaves the leaves of the merkle tree  
     @notice A pre-condition to this function is that leaves.length is a power of two.  If not, the function will merkleize the inputs incorrectly.
>>>>>>> 25f9cc9a
     */ 
    function merkleizeSha256(
        bytes32[] memory leaves
    ) internal pure returns (bytes32) {
        //there are half as many nodes in the layer above the leaves
        uint256 numNodesInLayer = leaves.length / 2;
        //create a layer to store the internal nodes
        bytes32[] memory layer = new bytes32[](numNodesInLayer);
        //fill the layer with the pairwise hashes of the leaves
        for (uint i = 0; i < numNodesInLayer; i++) {
            layer[i] = sha256(abi.encodePacked(leaves[2*i], leaves[2*i+1]));
        }
        //the next layer above has half as many nodes
        numNodesInLayer /= 2;
        //while we haven't computed the root
        while (numNodesInLayer != 0) {
            //overwrite the first numNodesInLayer nodes in layer with the pairwise hashes of their children
            for (uint i = 0; i < numNodesInLayer; i++) {
                layer[i] = sha256(abi.encodePacked(layer[2*i], layer[2*i+1]));
            }
            //the next layer above has half as many nodes
            numNodesInLayer /= 2;
        }
        //the first node in the layer is the root
        return layer[0];
    }
}<|MERGE_RESOLUTION|>--- conflicted
+++ resolved
@@ -124,15 +124,9 @@
 
     /**
      @notice this function returns the merkle root of a tree created from a set of leaves using sha256 as its hash function
-<<<<<<< HEAD
      @param leaves the leaves of the merkle tree
-
-     @notice requires the leaves.length is a power of 2
      @return The computed Merkle root of the tree.
-=======
-     @param leaves the leaves of the merkle tree  
-     @notice A pre-condition to this function is that leaves.length is a power of two.  If not, the function will merkleize the inputs incorrectly.
->>>>>>> 25f9cc9a
+     @dev A pre-condition to this function is that leaves.length is a power of two.  If not, the function will merkleize the inputs incorrectly.
      */ 
     function merkleizeSha256(
         bytes32[] memory leaves

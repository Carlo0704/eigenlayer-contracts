--- conflicted
+++ resolved
@@ -326,17 +326,9 @@
     }
 
     /**
-<<<<<<< HEAD
-     * @notice Decreases the shares that `depositor` holds in `strategy` by `shareAmount`.
-     * @param depositor The address to decrement shares from. Zero address check performed in _queueWithdrawal
-     * @param strategyIndex The `strategyIndex` input for the internal `_removeStrategyFromStakerStrategyList`. Used only in the case that
-     * the removal of the depositor's shares results in them having zero remaining shares in the `strategy`
-     * @param strategy The strategy for which the `depositor`'s shares are being decremented
-=======
      * @notice Decreases the shares that `staker` holds in `strategy` by `shareAmount`.
      * @param staker The address to decrement shares from
      * @param strategy The strategy for which the `staker`'s shares are being decremented
->>>>>>> cccb0910
      * @param shareAmount The amount of shares to decrement
      * @dev If the amount of shares represents all of the staker`s shares in said strategy,
      * then the strategy is removed from stakerStrategyList[staker] and 'true' is returned. Otherwise 'false' is returned.
@@ -347,10 +339,7 @@
         uint256 shareAmount
     ) internal returns (bool) {
         // sanity checks on inputs
-<<<<<<< HEAD
-=======
         require(staker != address(0), "StrategyManager._removeShares: staker cannot be zero address");
->>>>>>> cccb0910
         require(shareAmount != 0, "StrategyManager._removeShares: shareAmount should not be zero!");
 
         //check that the user has sufficient shares
@@ -385,29 +374,6 @@
         address staker,
         IStrategy strategy
     ) internal {
-<<<<<<< HEAD
-        uint256 stratsLength = stakerStrategyList[depositor].length;
-        // if the strategy matches with the strategy index provided
-        if (strategyIndex < stratsLength && stakerStrategyList[depositor][strategyIndex] == strategy) {
-            // replace the strategy with the last strategy in the list
-            stakerStrategyList[depositor][strategyIndex] = stakerStrategyList[depositor][
-                stakerStrategyList[depositor].length - 1
-            ];
-        } else {
-            //loop through all of the strategies, find the right one, then replace
-            uint256 j = 0;
-            for (; j < stratsLength; ) {
-                if (stakerStrategyList[depositor][j] == strategy) {
-                    //replace the strategy with the last strategy in the list
-                    stakerStrategyList[depositor][j] = stakerStrategyList[depositor][
-                        stakerStrategyList[depositor].length - 1
-                    ];
-                    break;
-                }
-                unchecked {
-                    ++j;
-                }
-=======
         //loop through all of the strategies, find the right one, then replace
         uint256 stratsLength = stakerStrategyList[staker].length;
         uint256 j = 0;
@@ -418,7 +384,6 @@
                     stakerStrategyList[staker].length - 1
                 ];
                 break;
->>>>>>> cccb0910
             }
             unchecked { ++j; }
         }

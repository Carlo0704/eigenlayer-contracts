// SPDX-License-Identifier: BUSL-1.1
pragma solidity =0.8.12;

import "@openzeppelin-upgrades/contracts/proxy/utils/Initializable.sol";
import "@openzeppelin-upgrades/contracts/access/OwnableUpgradeable.sol";
import "@openzeppelin-upgrades/contracts/security/ReentrancyGuardUpgradeable.sol";
import "../interfaces/ISlasher.sol";
import "./DelegationManagerStorage.sol";
import "../permissions/Pausable.sol";
import "../libraries/EIP1271SignatureUtils.sol";

/**
 * @title DelegationManager
 * @author Layr Labs, Inc.
 * @notice Terms of Service: https://docs.eigenlayer.xyz/overview/terms-of-service
 * @notice  This is the contract for delegation in EigenLayer. The main functionalities of this contract are
 * - enabling anyone to register as an operator in EigenLayer
 * - allowing operators to specify parameters related to stakers who delegate to them
 * - enabling any staker to delegate its stake to the operator of its choice (a given staker can only delegate to a single operator at a time)
 * - enabling a staker to undelegate its assets from the operator it is delegated to (performed as part of the withdrawal process, initiated through the StrategyManager)
 */
contract DelegationManager is Initializable, OwnableUpgradeable, Pausable, DelegationManagerStorage, ReentrancyGuardUpgradeable {
    // @dev Index for flag that pauses new delegations when set
    uint8 internal constant PAUSED_NEW_DELEGATION = 0;

    // @dev Index for flag that pauses queuing new withdrawals when set.
    uint8 internal constant PAUSED_ENTER_WITHDRAWAL_QUEUE = 1;

    // @dev Index for flag that pauses completing existing withdrawals when set.
    uint8 internal constant PAUSED_EXIT_WITHDRAWAL_QUEUE = 2;

    // @dev Chain ID at the time of contract deployment
    uint256 internal immutable ORIGINAL_CHAIN_ID;

    // @dev Maximum Value for `stakerOptOutWindowBlocks`. Approximately equivalent to 6 months in blocks.
    uint256 public constant MAX_STAKER_OPT_OUT_WINDOW_BLOCKS = (180 days) / 12;

    /// @notice Canonical, virtual beacon chain ETH strategy
    IStrategy public constant beaconChainETHStrategy = IStrategy(0xbeaC0eeEeeeeEEeEeEEEEeeEEeEeeeEeeEEBEaC0);

    // @notice Simple permission for functions that are only callable by the StrategyManager contract OR by the EigenPodManagerContract
    modifier onlyStrategyManagerOrEigenPodManager() {
        require(
            msg.sender == address(strategyManager) || msg.sender == address(eigenPodManager),
            "DelegationManager: onlyStrategyManagerOrEigenPodManager"
        );
        _;
    }

    /*******************************************************************************
                            INITIALIZING FUNCTIONS
    *******************************************************************************/

    /**
     * @dev Initializes the immutable addresses of the strategy mananger and slasher.
     */
    constructor(
        IStrategyManager _strategyManager,
        ISlasher _slasher,
        IEigenPodManager _eigenPodManager
    ) DelegationManagerStorage(_strategyManager, _slasher, _eigenPodManager) {
        _disableInitializers();
        ORIGINAL_CHAIN_ID = block.chainid;
    }

    /**
     * @dev Initializes the addresses of the initial owner, pauser registry, and paused status.
     */
    function initialize(
        address initialOwner,
        IPauserRegistry _pauserRegistry,
        uint256 initialPausedStatus
    ) external initializer {
        _initializePauser(_pauserRegistry, initialPausedStatus);
        _DOMAIN_SEPARATOR = _calculateDomainSeparator();
        _transferOwnership(initialOwner);
    }

    /*******************************************************************************
                            EXTERNAL FUNCTIONS 
    *******************************************************************************/

    /**
     * @notice Sets the address of the stakeRegistry
     * @param _stakeRegistry is the address of the StakeRegistry contract to call for stake updates when operator shares are changed
     * @dev Only callable once
     */
    function setStakeRegistry(IStakeRegistry _stakeRegistry) external onlyOwner {
        require(address(stakeRegistry) == address(0), "DelegationManager.setStakeRegistry: stakeRegistry already set");
        require(address(_stakeRegistry) != address(0), "DelegationManager.setStakeRegistry: stakeRegistry cannot be zero address");
        stakeRegistry = _stakeRegistry;
        emit StakeRegistrySet(_stakeRegistry);
    }

    /**
     * @notice Registers the caller as an operator in EigenLayer.
     * @param registeringOperatorDetails is the `OperatorDetails` for the operator.
     * @param metadataURI is a URI for the operator's metadata, i.e. a link providing more details on the operator.
     *
     * @dev Once an operator is registered, they cannot 'deregister' as an operator, and they will forever be considered "delegated to themself".
     * @dev This function will revert if the caller attempts to set their `earningsReceiver` to address(0).
     * @dev Note that the `metadataURI` is *never stored * and is only emitted in the `OperatorMetadataURIUpdated` event
     */
    function registerAsOperator(
        OperatorDetails calldata registeringOperatorDetails,
        string calldata metadataURI
    ) external {
        require(
            _operatorDetails[msg.sender].earningsReceiver == address(0),
            "DelegationManager.registerAsOperator: operator has already registered"
        );
        _setOperatorDetails(msg.sender, registeringOperatorDetails);
        SignatureWithExpiry memory emptySignatureAndExpiry;
        // delegate from the operator to themselves
        _delegate(msg.sender, msg.sender, emptySignatureAndExpiry, bytes32(0));
        // emit events
        emit OperatorRegistered(msg.sender, registeringOperatorDetails);
        emit OperatorMetadataURIUpdated(msg.sender, metadataURI);
    }

    /**
     * @notice Updates an operator's stored `OperatorDetails`.
     * @param newOperatorDetails is the updated `OperatorDetails` for the operator, to replace their current OperatorDetails`.
     *
     * @dev The caller must have previously registered as an operator in EigenLayer.
     * @dev This function will revert if the caller attempts to set their `earningsReceiver` to address(0).
     */
    function modifyOperatorDetails(OperatorDetails calldata newOperatorDetails) external {
        require(isOperator(msg.sender), "DelegationManager.modifyOperatorDetails: caller must be an operator");
        _setOperatorDetails(msg.sender, newOperatorDetails);
    }

    /**
     * @notice Called by an operator to emit an `OperatorMetadataURIUpdated` event indicating the information has updated.
     * @param metadataURI The URI for metadata associated with an operator
     */
    function updateOperatorMetadataURI(string calldata metadataURI) external {
        require(isOperator(msg.sender), "DelegationManager.updateOperatorMetadataURI: caller must be an operator");
        emit OperatorMetadataURIUpdated(msg.sender, metadataURI);
    }

    /**
     * @notice Caller delegates their stake to an operator.
     * @param operator The account (`msg.sender`) is delegating its assets to for use in serving applications built on EigenLayer.
     * @param approverSignatureAndExpiry Verifies the operator approves of this delegation
     * @param approverSalt A unique single use value tied to an individual signature.
     * @dev The approverSignatureAndExpiry is used in the event that:
     *          1) the operator's `delegationApprover` address is set to a non-zero value.
     *                  AND
     *          2) neither the operator nor their `delegationApprover` is the `msg.sender`, since in the event that the operator
     *             or their delegationApprover is the `msg.sender`, then approval is assumed.
     * @dev In the event that `approverSignatureAndExpiry` is not checked, its content is ignored entirely; it's recommended to use an empty input
     * in this case to save on complexity + gas costs
     */
    function delegateTo(
        address operator,
        SignatureWithExpiry memory approverSignatureAndExpiry,
        bytes32 approverSalt
    ) external {
        // go through the internal delegation flow, checking the `approverSignatureAndExpiry` if applicable
        _delegate(msg.sender, operator, approverSignatureAndExpiry, approverSalt);
    }

    /**
     * @notice Caller delegates a staker's stake to an operator with valid signatures from both parties.
     * @param staker The account delegating stake to an `operator` account
     * @param operator The account (`staker`) is delegating its assets to for use in serving applications built on EigenLayer.
     * @param stakerSignatureAndExpiry Signed data from the staker authorizing delegating stake to an operator
     * @param approverSignatureAndExpiry is a parameter that will be used for verifying that the operator approves of this delegation action in the event that:
     * @param approverSalt Is a salt used to help guarantee signature uniqueness. Each salt can only be used once by a given approver.
     *
     * @dev If `staker` is an EOA, then `stakerSignature` is verified to be a valid ECDSA stakerSignature from `staker`, indicating their intention for this action.
     * @dev If `staker` is a contract, then `stakerSignature` will be checked according to EIP-1271.
     * @dev the operator's `delegationApprover` address is set to a non-zero value.
     * @dev neither the operator nor their `delegationApprover` is the `msg.sender`, since in the event that the operator or their delegationApprover
     * is the `msg.sender`, then approval is assumed.
     * @dev This function will revert if the current `block.timestamp` is equal to or exceeds the expiry
     * @dev In the case that `approverSignatureAndExpiry` is not checked, its content is ignored entirely; it's recommended to use an empty input
     * in this case to save on complexity + gas costs
     */
    function delegateToBySignature(
        address staker,
        address operator,
        SignatureWithExpiry memory stakerSignatureAndExpiry,
        SignatureWithExpiry memory approverSignatureAndExpiry,
        bytes32 approverSalt
    ) external {
        // check the signature expiry
        require(
            stakerSignatureAndExpiry.expiry >= block.timestamp,
            "DelegationManager.delegateToBySignature: staker signature expired"
        );

        // calculate the digest hash, then increment `staker`'s nonce
        uint256 currentStakerNonce = stakerNonce[staker];
        bytes32 stakerDigestHash = calculateStakerDelegationDigestHash(
            staker,
            currentStakerNonce,
            operator,
            stakerSignatureAndExpiry.expiry
        );
        unchecked {
            stakerNonce[staker] = currentStakerNonce + 1;
        }

        // actually check that the signature is valid
        EIP1271SignatureUtils.checkSignature_EIP1271(staker, stakerDigestHash, stakerSignatureAndExpiry.signature);

        // go through the internal delegation flow, checking the `approverSignatureAndExpiry` if applicable
        _delegate(staker, operator, approverSignatureAndExpiry, approverSalt);
    }

    /**
     * @notice Owner-only function for modifying the value of the `withdrawalDelayBlocks` variable.
     * @param newWithdrawalDelayBlocks new value of `withdrawalDelayBlocks`.
     */
    function setWithdrawalDelayBlocks(uint256 newWithdrawalDelayBlocks) external onlyOwner {
        require(
            newWithdrawalDelayBlocks <= MAX_WITHDRAWAL_DELAY_BLOCKS,
            "DelegationManager.setWithdrawalDelayBlocks: newWithdrawalDelayBlocks too high"
        );
        emit WithdrawalDelayBlocksSet(withdrawalDelayBlocks, newWithdrawalDelayBlocks);
        withdrawalDelayBlocks = newWithdrawalDelayBlocks;
    }

    /**
     * Allows the staker, the staker's operator, or that operator's delegationApprover to undelegate
     * a staker from their operator. Undelegation immediately removes ALL active shares/strategies from
     * both the staker and operator, and places the shares and strategies in the withdrawal queue
     */
    function undelegate(address staker) external onlyWhenNotPaused(PAUSED_ENTER_WITHDRAWAL_QUEUE) returns (bytes32) {
        require(isDelegated(staker), "DelegationManager.undelegate: staker must be delegated to undelegate");
        address operator = delegatedTo[staker];
        require(!isOperator(staker), "DelegationManager.undelegate: operators cannot be undelegated");
        require(staker != address(0), "DelegationManager.undelegate: cannot undelegate zero address");
        require(
            msg.sender == staker ||
                msg.sender == operator ||
                msg.sender == _operatorDetails[operator].delegationApprover,
            "DelegationManager.undelegate: caller cannot undelegate staker"
        );

        // Gather strategies and shares to remove from staker/operator during undelegation
        // Undelegation removes ALL currently-active strategies and shares
        (IStrategy[] memory strategies, uint256[] memory shares)
            = getDelegatableShares(staker);

        // push the operator's new stake to the StakeRegistry
        _pushOperatorStakeUpdate(operator);

        // emit an event if this action was not initiated by the staker themselves
        if (msg.sender != staker) {
            emit StakerForceUndelegated(staker, operator);
        }

        // undelegate the staker
        emit StakerUndelegated(staker, operator);
        delegatedTo[staker] = address(0);

        // Remove all strategies/shares from staker and operator and place into queue
        return _removeSharesAndQueueWithdrawal({
            staker: staker,
            operator: operator,
            withdrawer: staker,
            strategies: strategies,
            shares: shares
        });
    }

    /**
     * Allows a staker to withdraw some shares. Withdrawn shares/strategies are immediately removed
     * from the staker. If the staker is delegated, withdrawn shares/strategies are also removed from
     * their operator.
     *
     * All withdrawn shares/strategies are placed in a queue and can be fully withdrawn after a delay.
     */
    function queueWithdrawal(
        IStrategy[] calldata strategies,
        uint256[] calldata shares,
        address withdrawer
    ) external onlyWhenNotPaused(PAUSED_ENTER_WITHDRAWAL_QUEUE) returns (bytes32) {
        require(strategies.length == shares.length, "DelegationManager.queueWithdrawal: input length mismatch");
        require(withdrawer != address(0), "DelegationManager.queueWithdrawal: must provide valid withdrawal address");

        address operator = delegatedTo[msg.sender];

        // Remove shares from staker's strategies and place strategies/shares in queue.
        // If the staker is delegated to an operator, the operator's delegated shares are also reduced
        // NOTE: This will fail if the staker doesn't have the shares implied by the input parameters
        return _removeSharesAndQueueWithdrawal({
            staker: msg.sender,
            operator: operator,
            withdrawer: withdrawer,
            strategies: strategies,
            shares: shares
        });
    }

    /**
     * @notice Used to complete the specified `withdrawal`. The caller must match `withdrawal.withdrawer`
     * @param withdrawal The Withdrawal to complete.
     * @param tokens Array in which the i-th entry specifies the `token` input to the 'withdraw' function of the i-th Strategy in the `withdrawal.strategies` array.
     * This input can be provided with zero length if `receiveAsTokens` is set to 'false' (since in that case, this input will be unused)
     * @param middlewareTimesIndex is the index in the operator that the staker who triggered the withdrawal was delegated to's middleware times array
     * @param receiveAsTokens If true, the shares specified in the withdrawal will be withdrawn from the specified strategies themselves
     * and sent to the caller, through calls to `withdrawal.strategies[i].withdraw`. If false, then the shares in the specified strategies
     * will simply be transferred to the caller directly.
     * @dev middlewareTimesIndex is unused, but will be used in the Slasher eventually
     * @dev beaconChainETHStrategy shares are non-transferrable, so if `receiveAsTokens = false` and `withdrawal.withdrawer != withdrawal.staker`, note that
     * any beaconChainETHStrategy shares in the `withdrawal` will be _returned to the staker_, rather than transferred to the withdrawer, unlike shares in
     * any other strategies, which will be transferred to the withdrawer.
     */
    function completeQueuedWithdrawal(
        Withdrawal calldata withdrawal,
        IERC20[] calldata tokens,
        uint256 middlewareTimesIndex,
        bool receiveAsTokens
    ) external onlyWhenNotPaused(PAUSED_EXIT_WITHDRAWAL_QUEUE) nonReentrant {
        _completeQueuedWithdrawal(withdrawal, tokens, middlewareTimesIndex, receiveAsTokens);
    }

    /**
     * @notice Array-ified version of `completeQueuedWithdrawal`.
     * Used to complete the specified `withdrawals`. The function caller must match `withdrawals[...].withdrawer`
     * @param withdrawals The Withdrawals to complete.
     * @param tokens Array of tokens for each Withdrawal. See `completeQueuedWithdrawal` for the usage of a single array.
     * @param middlewareTimesIndexes One index to reference per Withdrawal. See `completeQueuedWithdrawal` for the usage of a single index.
     * @param receiveAsTokens Whether or not to complete each withdrawal as tokens. See `completeQueuedWithdrawal` for the usage of a single boolean.
     * @dev See `completeQueuedWithdrawal` for relevant dev tags
     */
    function completeQueuedWithdrawals(
        Withdrawal[] calldata withdrawals,
        IERC20[][] calldata tokens,
        uint256[] calldata middlewareTimesIndexes,
        bool[] calldata receiveAsTokens
    ) external onlyWhenNotPaused(PAUSED_EXIT_WITHDRAWAL_QUEUE) nonReentrant {
        for (uint256 i = 0; i < withdrawals.length; ++i) {
            _completeQueuedWithdrawal(withdrawals[i], tokens[i], middlewareTimesIndexes[i], receiveAsTokens[i]);
        }
    }

    /// @notice Migrates an array of queued withdrawals from the StrategyManager contract to this contract.
    /// @dev This function is expected to be removed in the next upgrade, after all queued withdrawals have been migrated.
    function migrateQueuedWithdrawals(IStrategyManager.DeprecatedStruct_QueuedWithdrawal[] memory withdrawalsToMigrate) external {
        for(uint256 i = 0; i < withdrawalsToMigrate.length;) {
            IStrategyManager.DeprecatedStruct_QueuedWithdrawal memory withdrawalToMigrate = withdrawalsToMigrate[i];
            // Delete withdrawal root from strateyManager
            (bool isDeleted, bytes32 oldWithdrawalRoot) = strategyManager.migrateQueuedWithdrawal(withdrawalToMigrate);
            // If old storage is deleted from strategyManager
            if (isDeleted) {
                address staker = withdrawalToMigrate.staker;
                // Create queue entry and increment withdrawal nonce
                uint256 nonce = cumulativeWithdrawalsQueued[staker];
                cumulativeWithdrawalsQueued[staker]++;

                Withdrawal memory migratedWithdrawal = Withdrawal({
                    staker: staker,
                    delegatedTo: withdrawalToMigrate.delegatedAddress,
                    withdrawer: withdrawalToMigrate.withdrawerAndNonce.withdrawer,
                    nonce: nonce,
                    startBlock: withdrawalToMigrate.withdrawalStartBlock,
                    strategies: withdrawalToMigrate.strategies,
                    shares: withdrawalToMigrate.shares
                });

                // create the new storage
                bytes32 newRoot = calculateWithdrawalRoot(migratedWithdrawal);
                // safety check to ensure that root doesn't exist already -- this should *never* be hit
                require(!pendingWithdrawals[newRoot], "DelegationManager.migrateQueuedWithdrawals: withdrawal already exists");
                pendingWithdrawals[newRoot] = true;

                emit WithdrawalQueued(newRoot, migratedWithdrawal);

                emit WithdrawalMigrated(oldWithdrawalRoot, newRoot);
            }
            unchecked {
                ++i;
            }
        }
        
    }

    /**
     * @notice Increases a staker's delegated share balance in a strategy.
     * @param staker The address to increase the delegated shares for their operator.
     * @param strategy The strategy in which to increase the delegated shares.
     * @param shares The number of shares to increase.
     *
     * @dev *If the staker is actively delegated*, then increases the `staker`'s delegated shares in `strategy` by `shares`. Otherwise does nothing.
     * @dev Callable only by the StrategyManager or EigenPodManager.
     */
    function increaseDelegatedShares(
        address staker,
        IStrategy strategy,
        uint256 shares
    ) external onlyStrategyManagerOrEigenPodManager {
        // if the staker is delegated to an operator
        if (isDelegated(staker)) {
            address operator = delegatedTo[staker];

            // add strategy shares to delegate's shares
            _increaseOperatorShares({operator: operator, staker: staker, strategy: strategy, shares: shares});

            // push the operator's new stake to the StakeRegistry
            _pushOperatorStakeUpdate(operator);
        }
    }

    /**
     * @notice Decreases a staker's delegated share balance in a strategy.
     * @param staker The address to increase the delegated shares for their operator.
     * @param strategy The strategy in which to decrease the delegated shares.
     * @param shares The number of shares to decrease.
     *
     * @dev *If the staker is actively delegated*, then decreases the `staker`'s delegated shares in `strategy` by `shares`. Otherwise does nothing.
     * @dev Callable only by the StrategyManager or EigenPodManager.
     */
    function decreaseDelegatedShares(
        address staker,
        IStrategy strategy,
        uint256 shares
    ) external onlyStrategyManagerOrEigenPodManager {
        // if the staker is delegated to an operator
        if (isDelegated(staker)) {
            address operator = delegatedTo[staker];

            // subtract strategy shares from delegate's shares
<<<<<<< HEAD
            uint256 stratsLength = strategies.length;
            for (uint256 i = 0; i < stratsLength; ) {
                _decreaseOperatorShares({
                    operator: operator,
                    staker: staker,
                    strategy: strategies[i],
                    shares: shares[i]
                });
                unchecked {
                    ++i;
                }
            }
            // push the operator's new stake to the StakeRegistry
            _pushOperatorStakeUpdate(operator);
=======
            _decreaseOperatorShares({
                operator: operator,
                staker: staker,
                strategy: strategy,
                shares: shares
            });
>>>>>>> 3c683e72
        }
    }

    /*******************************************************************************
                            INTERNAL FUNCTIONS
    *******************************************************************************/

    /**
     * @notice Sets operator parameters in the `_operatorDetails` mapping.
     * @param operator The account registered as an operator updating their operatorDetails
     * @param newOperatorDetails The new parameters for the operator
     *
     * @dev This function will revert if the operator attempts to set their `earningsReceiver` to address(0).
     */
    function _setOperatorDetails(address operator, OperatorDetails calldata newOperatorDetails) internal {
        require(
            newOperatorDetails.earningsReceiver != address(0),
            "DelegationManager._setOperatorDetails: cannot set `earningsReceiver` to zero address"
        );
        require(
            newOperatorDetails.stakerOptOutWindowBlocks <= MAX_STAKER_OPT_OUT_WINDOW_BLOCKS,
            "DelegationManager._setOperatorDetails: stakerOptOutWindowBlocks cannot be > MAX_STAKER_OPT_OUT_WINDOW_BLOCKS"
        );
        require(
            newOperatorDetails.stakerOptOutWindowBlocks >= _operatorDetails[operator].stakerOptOutWindowBlocks,
            "DelegationManager._setOperatorDetails: stakerOptOutWindowBlocks cannot be decreased"
        );
        _operatorDetails[operator] = newOperatorDetails;
        emit OperatorDetailsModified(msg.sender, newOperatorDetails);
    }

    /**
     * @notice Delegates *from* a `staker` *to* an `operator`.
     * @param staker The address to delegate *from* -- this address is delegating control of its own assets.
     * @param operator The address to delegate *to* -- this address is being given power to place the `staker`'s assets at risk on services
     * @param approverSignatureAndExpiry Verifies the operator approves of this delegation
     * @param approverSalt Is a salt used to help guarantee signature uniqueness. Each salt can only be used once by a given approver.
     * @dev Ensures that:
     *          1) the `staker` is not already delegated to an operator
     *          2) the `operator` has indeed registered as an operator in EigenLayer
     *          3) if applicable, that the approver signature is valid and non-expired
     */
    function _delegate(
        address staker,
        address operator,
        SignatureWithExpiry memory approverSignatureAndExpiry,
        bytes32 approverSalt
    ) internal onlyWhenNotPaused(PAUSED_NEW_DELEGATION) {
        require(!isDelegated(staker), "DelegationManager._delegate: staker is already actively delegated");
        require(isOperator(operator), "DelegationManager._delegate: operator is not registered in EigenLayer");

        // fetch the operator's `delegationApprover` address and store it in memory in case we need to use it multiple times
        address _delegationApprover = _operatorDetails[operator].delegationApprover;
        /**
         * Check the `_delegationApprover`'s signature, if applicable.
         * If the `_delegationApprover` is the zero address, then the operator allows all stakers to delegate to them and this verification is skipped.
         * If the `_delegationApprover` or the `operator` themselves is the caller, then approval is assumed and signature verification is skipped as well.
         */
        if (_delegationApprover != address(0) && msg.sender != _delegationApprover && msg.sender != operator) {
            // check the signature expiry
            require(
                approverSignatureAndExpiry.expiry >= block.timestamp,
                "DelegationManager._delegate: approver signature expired"
            );
            // check that the salt hasn't been used previously, then mark the salt as spent
            require(
                !delegationApproverSaltIsSpent[_delegationApprover][approverSalt],
                "DelegationManager._delegate: approverSalt already spent"
            );
            delegationApproverSaltIsSpent[_delegationApprover][approverSalt] = true;

            // calculate the digest hash
            bytes32 approverDigestHash = calculateDelegationApprovalDigestHash(
                staker,
                operator,
                _delegationApprover,
                approverSalt,
                approverSignatureAndExpiry.expiry
            );

            // actually check that the signature is valid
            EIP1271SignatureUtils.checkSignature_EIP1271(
                _delegationApprover,
                approverDigestHash,
                approverSignatureAndExpiry.signature
            );
        }

        // record the delegation relation between the staker and operator, and emit an event
        delegatedTo[staker] = operator;
        emit StakerDelegated(staker, operator);

        (IStrategy[] memory strategies, uint256[] memory shares)
            = getDelegatableShares(staker);

        for (uint256 i = 0; i < strategies.length;) {
            _increaseOperatorShares({
                operator: operator,
                staker: staker,
                strategy: strategies[i],
                shares: shares[i]
            });

            unchecked { ++i; }
        }
    }

    function _completeQueuedWithdrawal(
        Withdrawal calldata withdrawal,
        IERC20[] calldata tokens,
        uint256 middlewareTimesIndex,
        bool receiveAsTokens
    ) internal {
        bytes32 withdrawalRoot = calculateWithdrawalRoot(withdrawal);

        require(
            pendingWithdrawals[withdrawalRoot], 
            "DelegationManager.completeQueuedAction: action is not in queue"
        );

        require(
            withdrawal.startBlock + withdrawalDelayBlocks <= block.number, 
            "DelegationManager.completeQueuedAction: withdrawalDelayBlocks period has not yet passed"
        );

        require(
            msg.sender == withdrawal.withdrawer, 
            "DelegationManager.completeQueuedAction: only withdrawer can complete action"
        );

        if (receiveAsTokens) {
            require(
                tokens.length == withdrawal.strategies.length, 
                "DelegationManager.completeQueuedAction: input length mismatch"
            );
        }

        // Remove `withdrawalRoot` from pending roots
        delete pendingWithdrawals[withdrawalRoot];

        // Finalize action by converting shares to tokens for each strategy, or
        // by re-awarding shares in each strategy.
        if (receiveAsTokens) {
            for (uint256 i = 0; i < withdrawal.strategies.length; ) {
                _withdrawSharesAsTokens({
                    staker: withdrawal.staker,
                    withdrawer: msg.sender,
                    strategy: withdrawal.strategies[i],
                    shares: withdrawal.shares[i],
                    token: tokens[i]
                });
                unchecked { ++i; }
            }
        // Award shares back in StrategyManager/EigenPodManager. If withdrawer is delegated, increase the shares delegated to the operator
        } else {
            address currentOperator = delegatedTo[msg.sender];
            for (uint256 i = 0; i < withdrawal.strategies.length; ) {
                /** When awarding podOwnerShares in EigenPodManager, we need to be sure to only give them back to the original podOwner.
                 * Other strategy sharescan + will be awarded to the withdrawer.
                 */
                if (withdrawal.strategies[i] == beaconChainETHStrategy) {
                    address staker = withdrawal.staker;
                    /**
                    * Update shares amount depending upon the returned value.
                    * The return value will be lower than the input value in the case where the staker has an existing share deficit
                    */
                    uint256 increaseInDelegateableShares = eigenPodManager.addShares({
                        podOwner: staker,
                        shares: withdrawal.shares[i]
                    });
                    address podOwnerOperator = delegatedTo[staker];
                    // Similar to `isDelegated` logic
                    if (podOwnerOperator != address(0)) {
                        _increaseOperatorShares({
                            operator: podOwnerOperator,
                            // the 'staker' here is the address receiving new shares
                            staker: staker,
                            strategy: withdrawal.strategies[i],
                            shares: increaseInDelegateableShares
                        });
                    }
                } else {
                    strategyManager.addShares(msg.sender, withdrawal.strategies[i], withdrawal.shares[i]);
                    // Similar to `isDelegated` logic
                    if (currentOperator != address(0)) {
                        _increaseOperatorShares({
                            operator: currentOperator,
                            // the 'staker' here is the address receiving new shares
                            staker: msg.sender,
                            strategy: withdrawal.strategies[i],
                            shares: withdrawal.shares[i]
                        });
                    }
                }
                unchecked { ++i; }
            }
        }

<<<<<<< HEAD
        // push the operator's new stake to the StakeRegistry
        _pushOperatorStakeUpdate(operator);

        // record the delegation relation between the staker and operator, and emit an event
        delegatedTo[staker] = operator;
        emit StakerDelegated(staker, operator);
=======
        emit WithdrawalCompleted(withdrawalRoot);
>>>>>>> 3c683e72
    }

    // @notice Increases `operator`s delegated shares in `strategy` by `shares` and emits an `OperatorSharesIncreased` event
    function _increaseOperatorShares(address operator, address staker, IStrategy strategy, uint256 shares) internal {
        operatorShares[operator][strategy] += shares;
        emit OperatorSharesIncreased(operator, staker, strategy, shares);
    }

    // @notice Decreases `operator`s delegated shares in `strategy` by `shares` and emits an `OperatorSharesDecreased` event
    function _decreaseOperatorShares(address operator, address staker, IStrategy strategy, uint256 shares) internal {
        // This will revert on underflow, so no check needed
        operatorShares[operator][strategy] -= shares;
        emit OperatorSharesDecreased(operator, staker, strategy, shares);
    }

<<<<<<< HEAD
    function _pushOperatorStakeUpdate(address operator) internal {
        // if the stake regsitry has been set
        if (address(stakeRegistry) != address(0)) {
            address[] memory operators = new address[](1);
            operators[0] = operator;
            // update the operator's stake in the StakeRegistry
            stakeRegistry.updateStakes(operators);
=======
    /**
     * @notice Removes `shares` in `strategies` from `staker` who is currently delegated to `operator` and queues a withdrawal to the `withdrawer`.
     * @dev If the `operator` is indeed an operator, then the operator's delegated shares in the `strategies` are also decreased appropriately.
     */
    function _removeSharesAndQueueWithdrawal(
        address staker, 
        address operator,
        address withdrawer,
        IStrategy[] memory strategies, 
        uint256[] memory shares
    ) internal returns (bytes32) {
        require(staker != address(0), "DelegationManager._removeSharesAndQueueWithdrawal: staker cannot be zero address");

        // Remove shares from staker and operator
        // Each of these operations fail if we attempt to remove more shares than exist
        for (uint256 i = 0; i < strategies.length;) {
            // Similar to `isDelegated` logic
            if (operator != address(0)) {
                _decreaseOperatorShares({
                    operator: operator,
                    staker: staker,
                    strategy: strategies[i],
                    shares: shares[i]
                });
            }

            // Remove active shares from EigenPodManager/StrategyManager
            if (strategies[i] == beaconChainETHStrategy) {
                /**
                 * This call will revert if it would reduce the Staker's virtual beacon chain ETH shares below zero.
                 * This behavior prevents a Staker from queuing a withdrawal which improperly removes excessive
                 * shares from the operator to whom the staker is delegated.
                 * It will also revert if the share amount being withdrawn is not a whole Gwei amount.
                 */
                eigenPodManager.removeShares(staker, shares[i]);
            } else {
                // this call will revert if `shares[i]` exceeds the Staker's current shares in `strategies[i]`
                strategyManager.removeShares(staker, strategies[i], shares[i]);
            }

            unchecked { ++i; }
        }

        // Create queue entry and increment withdrawal nonce
        uint256 nonce = cumulativeWithdrawalsQueued[staker];
        cumulativeWithdrawalsQueued[staker]++;

        Withdrawal memory withdrawal = Withdrawal({
            staker: staker,
            delegatedTo: operator,
            withdrawer: withdrawer,
            nonce: nonce,
            startBlock: uint32(block.number),
            strategies: strategies,
            shares: shares
        });

        bytes32 withdrawalRoot = calculateWithdrawalRoot(withdrawal);

        // Place withdrawal in queue
        pendingWithdrawals[withdrawalRoot] = true;

        emit WithdrawalQueued(withdrawalRoot, withdrawal);
        return withdrawalRoot;
    }

    /**
     * @notice Withdraws `shares` in `strategy` to `withdrawer`. If the shares are virtual beaconChainETH shares, then a call is ultimately forwarded to the
     * `staker`s EigenPod; otherwise a call is ultimately forwarded to the `strategy` with info on the `token`.
     */
    function _withdrawSharesAsTokens(address staker, address withdrawer, IStrategy strategy, uint256 shares, IERC20 token) internal {
        if (strategy == beaconChainETHStrategy) {
            eigenPodManager.withdrawSharesAsTokens({
                podOwner: staker,
                destination: withdrawer,
                shares: shares
            });
        } else {
            strategyManager.withdrawSharesAsTokens(withdrawer, strategy, shares, token);
>>>>>>> 3c683e72
        }
    }

    /*******************************************************************************
                            VIEW FUNCTIONS
    *******************************************************************************/

    /**
     * @notice Getter function for the current EIP-712 domain separator for this contract.
     *
     * @dev The domain separator will change in the event of a fork that changes the ChainID.
     * @dev By introducing a domain separator the DApp developers are guaranteed that there can be no signature collision.
     * for more detailed information please read EIP-712.
     */
    function domainSeparator() public view returns (bytes32) {
        if (block.chainid == ORIGINAL_CHAIN_ID) {
            return _DOMAIN_SEPARATOR;
        } else {
            return _calculateDomainSeparator();
        }
    }

    /**
     * @notice Returns 'true' if `staker` *is* actively delegated, and 'false' otherwise.
     */
    function isDelegated(address staker) public view returns (bool) {
        return (delegatedTo[staker] != address(0));
    }

    /**
     * @notice Returns true is an operator has previously registered for delegation.
     */
    function isOperator(address operator) public view returns (bool) {
        return (_operatorDetails[operator].earningsReceiver != address(0));
    }

    /**
     * @notice Returns the OperatorDetails struct associated with an `operator`.
     */
    function operatorDetails(address operator) external view returns (OperatorDetails memory) {
        return _operatorDetails[operator];
    }

    /*
     * @notice Returns the earnings receiver address for an operator
     */
    function earningsReceiver(address operator) external view returns (address) {
        return _operatorDetails[operator].earningsReceiver;
    }

    /**
     * @notice Returns the delegationApprover account for an operator
     */
    function delegationApprover(address operator) external view returns (address) {
        return _operatorDetails[operator].delegationApprover;
    }

    /**
     * @notice Returns the stakerOptOutWindowBlocks for an operator
     */
    function stakerOptOutWindowBlocks(address operator) external view returns (uint256) {
        return _operatorDetails[operator].stakerOptOutWindowBlocks;
    }

    /**
     * @notice Returns the number of actively-delegatable shares a staker has across all strategies.
     * @dev Returns two empty arrays in the case that the Staker has no actively-delegateable shares.
     */
    function getDelegatableShares(address staker) public view returns (IStrategy[] memory, uint256[] memory) {
        // Get currently active shares and strategies for `staker`
        int256 podShares = eigenPodManager.podOwnerShares(staker);
        (IStrategy[] memory strategyManagerStrats, uint256[] memory strategyManagerShares) 
            = strategyManager.getDeposits(staker);

        // Has no shares in EigenPodManager, but potentially some in StrategyManager
        if (podShares <= 0) {
            return (strategyManagerStrats, strategyManagerShares);
        }

        IStrategy[] memory strategies;
        uint256[] memory shares;

        if (strategyManagerStrats.length == 0) {
            // Has shares in EigenPodManager, but not in StrategyManager
            strategies = new IStrategy[](1);
            shares = new uint256[](1);
            strategies[0] = beaconChainETHStrategy;
            shares[0] = uint256(podShares);
        } else {
            // Has shares in both
            
            // 1. Allocate return arrays
            strategies = new IStrategy[](strategyManagerStrats.length + 1);
            shares = new uint256[](strategies.length);
            
            // 2. Place StrategyManager strats/shares in return arrays
            for (uint256 i = 0; i < strategyManagerStrats.length; ) {
                strategies[i] = strategyManagerStrats[i];
                shares[i] = strategyManagerShares[i];

                unchecked { ++i; }
            }

            // 3. Place EigenPodManager strat/shares in return arrays
            strategies[strategies.length - 1] = beaconChainETHStrategy;
            shares[strategies.length - 1] = uint256(podShares);
        }

        return (strategies, shares);
    }

    /// @notice Returns the keccak256 hash of `withdrawal`.
    function calculateWithdrawalRoot(Withdrawal memory withdrawal) public pure returns (bytes32) {
        return keccak256(abi.encode(withdrawal));
    }

    /**
     * @notice Calculates the digestHash for a `staker` to sign to delegate to an `operator`
     * @param staker The signing staker
     * @param operator The operator who is being delegated to
     * @param expiry The desired expiry time of the staker's signature
     */
    function calculateCurrentStakerDelegationDigestHash(
        address staker,
        address operator,
        uint256 expiry
    ) external view returns (bytes32) {
        // fetch the staker's current nonce
        uint256 currentStakerNonce = stakerNonce[staker];
        // calculate the digest hash
        return calculateStakerDelegationDigestHash(staker, currentStakerNonce, operator, expiry);
    }

    /**
     * @notice Calculates the digest hash to be signed and used in the `delegateToBySignature` function
     * @param staker The signing staker
     * @param _stakerNonce The nonce of the staker. In practice we use the staker's current nonce, stored at `stakerNonce[staker]`
     * @param operator The operator who is being delegated to
     * @param expiry The desired expiry time of the staker's signature
     */
    function calculateStakerDelegationDigestHash(
        address staker,
        uint256 _stakerNonce,
        address operator,
        uint256 expiry
    ) public view returns (bytes32) {
        // calculate the struct hash
        bytes32 stakerStructHash = keccak256(
            abi.encode(STAKER_DELEGATION_TYPEHASH, staker, operator, _stakerNonce, expiry)
        );
        // calculate the digest hash
        bytes32 stakerDigestHash = keccak256(abi.encodePacked("\x19\x01", domainSeparator(), stakerStructHash));
        return stakerDigestHash;
    }

    /**
     * @notice Calculates the digest hash to be signed by the operator's delegationApprove and used in the `delegateTo` and `delegateToBySignature` functions.
     * @param staker The account delegating their stake
     * @param operator The account receiving delegated stake
     * @param _delegationApprover the operator's `delegationApprover` who will be signing the delegationHash (in general)
     * @param approverSalt A unique and single use value associated with the approver signature.
     * @param expiry Time after which the approver's signature becomes invalid
     */
    function calculateDelegationApprovalDigestHash(
        address staker,
        address operator,
        address _delegationApprover,
        bytes32 approverSalt,
        uint256 expiry
    ) public view returns (bytes32) {
        // calculate the struct hash
        bytes32 approverStructHash = keccak256(
            abi.encode(DELEGATION_APPROVAL_TYPEHASH, _delegationApprover, staker, operator, approverSalt, expiry)
        );
        // calculate the digest hash
        bytes32 approverDigestHash = keccak256(abi.encodePacked("\x19\x01", domainSeparator(), approverStructHash));
        return approverDigestHash;
    }

    /**
     * @dev Recalculates the domain separator when the chainid changes due to a fork.
     */
    function _calculateDomainSeparator() internal view returns (bytes32) {
        return keccak256(abi.encode(DOMAIN_TYPEHASH, keccak256(bytes("EigenLayer")), block.chainid, address(this)));
    }
}<|MERGE_RESOLUTION|>--- conflicted
+++ resolved
@@ -425,29 +425,15 @@
             address operator = delegatedTo[staker];
 
             // subtract strategy shares from delegate's shares
-<<<<<<< HEAD
-            uint256 stratsLength = strategies.length;
-            for (uint256 i = 0; i < stratsLength; ) {
-                _decreaseOperatorShares({
-                    operator: operator,
-                    staker: staker,
-                    strategy: strategies[i],
-                    shares: shares[i]
-                });
-                unchecked {
-                    ++i;
-                }
-            }
-            // push the operator's new stake to the StakeRegistry
-            _pushOperatorStakeUpdate(operator);
-=======
             _decreaseOperatorShares({
                 operator: operator,
                 staker: staker,
                 strategy: strategy,
                 shares: shares
             });
->>>>>>> 3c683e72
+
+            // push the operator's new stake to the StakeRegistry
+            _pushOperatorStakeUpdate(operator);
         }
     }
 
@@ -553,6 +539,9 @@
 
             unchecked { ++i; }
         }
+
+        // push the operator's new stake to the StakeRegistry
+        _pushOperatorStakeUpdate(operator);
     }
 
     function _completeQueuedWithdrawal(
@@ -618,11 +607,11 @@
                         podOwner: staker,
                         shares: withdrawal.shares[i]
                     });
-                    address podOwnerOperator = delegatedTo[staker];
+                    currentOperator = delegatedTo[staker];
                     // Similar to `isDelegated` logic
-                    if (podOwnerOperator != address(0)) {
+                    if (currentOperator != address(0)) {
                         _increaseOperatorShares({
-                            operator: podOwnerOperator,
+                            operator: currentOperator,
                             // the 'staker' here is the address receiving new shares
                             staker: staker,
                             strategy: withdrawal.strategies[i],
@@ -644,18 +633,11 @@
                 }
                 unchecked { ++i; }
             }
-        }
-
-<<<<<<< HEAD
-        // push the operator's new stake to the StakeRegistry
-        _pushOperatorStakeUpdate(operator);
-
-        // record the delegation relation between the staker and operator, and emit an event
-        delegatedTo[staker] = operator;
-        emit StakerDelegated(staker, operator);
-=======
+            // push the operator's new stake to the StakeRegistry
+            _pushOperatorStakeUpdate(currentOperator);
+        }
+
         emit WithdrawalCompleted(withdrawalRoot);
->>>>>>> 3c683e72
     }
 
     // @notice Increases `operator`s delegated shares in `strategy` by `shares` and emits an `OperatorSharesIncreased` event
@@ -671,7 +653,6 @@
         emit OperatorSharesDecreased(operator, staker, strategy, shares);
     }
 
-<<<<<<< HEAD
     function _pushOperatorStakeUpdate(address operator) internal {
         // if the stake regsitry has been set
         if (address(stakeRegistry) != address(0)) {
@@ -679,7 +660,9 @@
             operators[0] = operator;
             // update the operator's stake in the StakeRegistry
             stakeRegistry.updateStakes(operators);
-=======
+        }
+    }
+
     /**
      * @notice Removes `shares` in `strategies` from `staker` who is currently delegated to `operator` and queues a withdrawal to the `withdrawer`.
      * @dev If the `operator` is indeed an operator, then the operator's delegated shares in the `strategies` are also decreased appropriately.
@@ -704,6 +687,9 @@
                     strategy: strategies[i],
                     shares: shares[i]
                 });
+
+                // push the operator's new stake to the StakeRegistry
+                _pushOperatorStakeUpdate(operator);
             }
 
             // Remove active shares from EigenPodManager/StrategyManager
@@ -759,7 +745,6 @@
             });
         } else {
             strategyManager.withdrawSharesAsTokens(withdrawer, strategy, shares, token);
->>>>>>> 3c683e72
         }
     }
 

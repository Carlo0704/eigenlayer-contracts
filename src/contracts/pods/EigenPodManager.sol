--- conflicted
+++ resolved
@@ -171,15 +171,9 @@
     /**
      * Sets the maximum number of pods that can be deployed
      * @param newMaxPods The new maximum number of pods that can be deployed
-<<<<<<< HEAD
-     * @dev Callable by the pauser of this contract
-     */
-    function setMaxPods(uint256 newMaxPods) external onlyPauser {
-=======
      * @dev Callable by the unpauser of this contract
      */
     function setMaxPods(uint256 newMaxPods) external onlyUnpauser {
->>>>>>> 852199fe
         _setMaxPods(newMaxPods);
     }
 

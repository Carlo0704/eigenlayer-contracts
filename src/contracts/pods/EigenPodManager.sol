--- conflicted
+++ resolved
@@ -198,24 +198,6 @@
     }
 
     /**
-<<<<<<< HEAD
-=======
-     * @notice Called by a staker who owns an EigenPod to enter the "undelegation limbo" mode.
-     * @dev Undelegation limbo is a mode which a staker can enter into, in which they remove their virtual "beacon chain ETH shares" from EigenLayer's delegation
-     * system but do not necessarily withdraw the associated ETH from EigenLayer itself. This mode allows users who have restaked native ETH a route via
-     * which they can undelegate from an operator without needing to exit any of their validators from the Consensus Layer.
-     */
-    function enterUndelegationLimbo()
-        external
-        onlyWhenNotPaused(PAUSED_WITHDRAW_RESTAKED_ETH)
-        onlyNotFrozen(msg.sender)
-        nonReentrant
-    {
-        _enterUndelegationLimbo(msg.sender);
-    }
-
-    /**
->>>>>>> 49670a2d
      * @notice Called by a staker who owns an EigenPod to exit the "undelegation limbo" mode.
      * @param middlewareTimesIndex Passed on as an input to the `slasher.canWithdraw` function, to ensure that the caller can exit undelegation limbo.
      * This is because undelegation limbo is subject to the same restrictions as completing a withdrawal
@@ -266,69 +248,6 @@
             delegationManager.increaseDelegatedShares(msg.sender, beaconChainETHStrategy, podOwnerShares[msg.sender]);
         }
     }
-<<<<<<< HEAD
-    
-    // EXTERNAL FUNCTIONS PERMISSIONED TO SINGLE PARTIES
-    // TODO: write documentation for this function
-    function slashShares(
-        address slashedPodOwner,
-        address slashedFundsRecipient,
-        uint256 shareAmount
-    )
-        external
-        onlyOwner
-        onlyFrozen(slashedPodOwner)
-        nonReentrant
-    {
-        require(
-            // either the pod owner themselves is frozen
-            slasher.isFrozen(slashedPodOwner) ||
-            // or they are in "undelegation limbo" and the operator who they *were* delegated to is frozen
-            (
-                isInUndelegationLimbo(slashedPodOwner) &&
-                slasher.isFrozen(_podOwnerUndelegationLimboStatus[slashedPodOwner].delegatedAddress)
-            ),
-            "EigenPodManager.slashShares: cannot slash the specified pod owner"
-        );
-        require(shareAmount > 0, "EigenPodManager.slashShares: shares must be greater than zero");
-        require(podOwnerShares[slashedPodOwner] >= shareAmount,
-            "EigenPodManager.slashShares: podOwnerShares[podOwner] must be greater than or equal to shares");
-
-        // remove the shares, without trying to undelegate the `slashedPodOwner`
-        _removeShares(slashedPodOwner, shareAmount);
-        // TODO: @Sidu28 -- confirm that decrementing `withdrawableRestakedExecutionLayerGwei` is correct/intended here
-        _decrementWithdrawableRestakedExecutionLayerGwei(slashedPodOwner, shareAmount);
-
-        // send the ETH to the `slashedFundsRecipient`
-        _withdrawRestakedBeaconChainETH(slashedPodOwner, slashedFundsRecipient, shareAmount);
-    }
-
-    // TODO: write documentation for this function
-    function slashQueuedWithdrawal(
-        address slashedFundsRecipient,
-        BeaconChainQueuedWithdrawal memory queuedWithdrawal
-    )
-        external 
-        onlyOwner 
-        onlyFrozen(queuedWithdrawal.delegatedAddress) 
-        nonReentrant 
-    {
-        // find the withdrawalRoot
-        bytes32 withdrawalRoot = calculateWithdrawalRoot(queuedWithdrawal);
-
-         // verify that the queued withdrawal is pending
-        require(
-            withdrawalRootPending[withdrawalRoot],
-            "EigenPodManager.slashQueuedWithdrawal: withdrawal is not pending"
-        );
-
-        // reset the storage slot in mapping of queued withdrawals
-        withdrawalRootPending[withdrawalRoot] = false;
-
-        _withdrawRestakedBeaconChainETH(queuedWithdrawal.podOwner, slashedFundsRecipient, queuedWithdrawal.shares);
-    }
-=======
->>>>>>> 49670a2d
 
     /**
      * @notice forces the podOwner into the "undelegation limbo" mode, and returns the number of virtual 'beacon chain ETH shares'

--- conflicted
+++ resolved
@@ -340,12 +340,7 @@
     function verifyWithdrawalCredentials(
         uint64 oracleTimestamp,
         uint40[] calldata validatorIndices,
-<<<<<<< HEAD
-        BeaconChainProofs.WithdrawalCredentialProofs[] calldata proofs,
-=======
-        bytes[] calldata validatorPubkeys,
         BeaconChainProofs.WithdrawalCredentialProof[] calldata withdrawalCredentialProofs,
->>>>>>> c22f6a9e
         bytes32[][] calldata validatorFields
     ) external 
         onlyEigenPodOwner
@@ -359,20 +354,12 @@
         require(oracleTimestamp + VERIFY_BALANCE_UPDATE_WINDOW_SECONDS >= block.timestamp,
             "EigenPod.verifyWithdrawalCredentials: specified timestamp is too far in past");
 
-<<<<<<< HEAD
-        require((validatorIndices.length == proofs.length) && (proofs.length == validatorFields.length),
-=======
-        require((validatorIndices.length == withdrawalCredentialProofs.length) && (withdrawalCredentialProofs.length == validatorFields.length) && (validatorFields.length == validatorPubkeys.length),
->>>>>>> c22f6a9e
+        require((validatorIndices.length == withdrawalCredentialProofs.length) && (withdrawalCredentialProofs.length == validatorFields.length),
             "EigenPod.verifyWithdrawalCredentials: validatorIndices and proofs must be same length");
         
         uint256 totalAmountToBeRestakedWei;
         for (uint256 i = 0; i < validatorIndices.length; i++) {
-<<<<<<< HEAD
-            totalAmountToBeRestakedWei += _verifyWithdrawalCredentials(oracleTimestamp, validatorIndices[i], proofs[i], validatorFields[i]);
-=======
-            totalAmountToBeRestakedWei += _verifyWithdrawalCredentials(oracleTimestamp, validatorIndices[i], validatorPubkeys[i], withdrawalCredentialProofs[i], validatorFields[i]);
->>>>>>> c22f6a9e
+            totalAmountToBeRestakedWei += _verifyWithdrawalCredentials(oracleTimestamp, validatorIndices[i], withdrawalCredentialProofs[i], validatorFields[i]);
         }
 
          // virtually deposit for new ETH validator(s)
@@ -470,12 +457,7 @@
     function _verifyWithdrawalCredentials(
         uint64 oracleTimestamp,
         uint40 validatorIndex,
-<<<<<<< HEAD
-        BeaconChainProofs.WithdrawalCredentialProofs calldata proofs,
-=======
-        bytes memory validatorPubkey,
         BeaconChainProofs.WithdrawalCredentialProof calldata withdrawalCredentialProof,
->>>>>>> c22f6a9e
         bytes32[] calldata validatorFields
     )
         internal

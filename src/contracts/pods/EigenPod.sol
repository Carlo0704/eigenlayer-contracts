// SPDX-License-Identifier: BUSL-1.1
pragma solidity =0.8.12;

import "@openzeppelin-upgrades/contracts/proxy/utils/Initializable.sol";
import "@openzeppelin-upgrades/contracts/access/OwnableUpgradeable.sol";
import "@openzeppelin-upgrades/contracts/security/ReentrancyGuardUpgradeable.sol";
import "@openzeppelin-upgrades/contracts/utils/AddressUpgradeable.sol";
import "@openzeppelin-upgrades/contracts/utils/math/MathUpgradeable.sol";
import "@openzeppelin/contracts/token/ERC20/utils/SafeERC20.sol";

import "../libraries/BeaconChainProofs.sol";
import "../libraries/BytesLib.sol";
import "../libraries/Endian.sol";

import "../interfaces/IETHPOSDeposit.sol";
import "../interfaces/IEigenPodManager.sol";
import "../interfaces/IEigenPod.sol";
import "../interfaces/IDelayedWithdrawalRouter.sol";
import "../interfaces/IPausable.sol";

import "./EigenPodPausingConstants.sol";
<<<<<<< HEAD
=======

>>>>>>> c3d57b59
/**
 * @title The implementation contract used for restaking beacon chain ETH on EigenLayer
 * @author Layr Labs, Inc.
 * @notice Terms of Service: https://docs.eigenlayer.xyz/overview/terms-of-service
 * @notice The main functionalities are:
 * - creating new ETH validators with their withdrawal credentials pointed to this contract
 * - proving from beacon chain state roots that withdrawal credentials are pointed to this contract
 * - proving from beacon chain state roots the balances of ETH validators with their withdrawal credentials
 *   pointed to this contract
 * - updating aggregate balances in the EigenPodManager
 * - withdrawing eth when withdrawals are initiated
 * @dev Note that all beacon chain balances are stored as gwei within the beacon chain datastructures. We choose
 *   to account balances in terms of gwei in the EigenPod contract and convert to wei when making calls to other contracts
 */
<<<<<<< HEAD
contract EigenPod is IEigenPod, Initializable, ReentrancyGuardUpgradeable, EigenPodPausingConstants {
=======
contract EigenPod is IEigenPod, Initializable, ReentrancyGuardUpgradeable, EigenPodPausingConstants{
>>>>>>> c3d57b59
    using BytesLib for bytes;
    using SafeERC20 for IERC20;

    // CONSTANTS + IMMUTABLES
    // @notice Internal constant used in calculations, since the beacon chain stores balances in Gwei rather than wei
    uint256 internal constant GWEI_TO_WEI = 1e9;

    /// @notice Maximum "staleness" of a Beacon Chain state root against which `verifyBalanceUpdate` or `verifyWithdrawalCredentials` may be proven.
    uint256 internal constant VERIFY_BALANCE_UPDATE_WINDOW_SECONDS = 4.5 hours;

    /// @notice The number of seconds in a slot in the beacon chain
    uint256 internal constant SECONDS_PER_SLOT = 12;

    /// @notice This is the beacon chain deposit contract
    IETHPOSDeposit public immutable ethPOS;

    /// @notice Contract used for withdrawal routing, to provide an extra "safety net" mechanism
    IDelayedWithdrawalRouter public immutable delayedWithdrawalRouter;

    /// @notice The single EigenPodManager for EigenLayer
    IEigenPodManager public immutable eigenPodManager;

    ///@notice The maximum amount of ETH, in gwei, a validator can have restaked in the eigenlayer
    uint64 public immutable MAX_RESTAKED_BALANCE_GWEI_PER_VALIDATOR;

    /**
     * @notice The value used in our effective restaked balance calculation, to set the
     * amount by which to underestimate the validator's effective balance.
     */
    uint64 public immutable RESTAKED_BALANCE_OFFSET_GWEI;

    /// @notice This is the genesis time of the beacon state, to help us calculate conversions between slot and timestamp
    uint64 public immutable GENESIS_TIME;

    // STORAGE VARIABLES
    /// @notice The owner of this EigenPod
    address public podOwner;

    /**
     * @notice The latest timestamp at which the pod owner withdrew the balance of the pod, via calling `withdrawBeforeRestaking`.
     * @dev This variable is only updated when the `withdrawBeforeRestaking` function is called, which can only occur before `hasRestaked` is set to true for this pod.
     * Proofs for this pod are only valid against Beacon Chain state roots corresponding to timestamps after the stored `mostRecentWithdrawalTimestamp`.
     */
    uint64 public mostRecentWithdrawalTimestamp;

    /// @notice the amount of execution layer ETH in this contract that is staked in EigenLayer (i.e. withdrawn from the Beacon Chain but not from EigenLayer),
    uint64 public withdrawableRestakedExecutionLayerGwei;

    /// @notice an indicator of whether or not the podOwner has ever "fully restaked" by successfully calling `verifyCorrectWithdrawalCredentials`.
    bool public hasRestaked;

    /// @notice This is a mapping of validatorPubkeyHash to timestamp to whether or not they have proven a withdrawal for that timestamp
    mapping(bytes32 => mapping(uint64 => bool)) public provenWithdrawal;

    /// @notice This is a mapping that tracks a validator's information by their pubkey hash
    mapping(bytes32 => ValidatorInfo) internal _validatorPubkeyHashToInfo;

    /// @notice This variable tracks any ETH deposited into this contract via the `receive` fallback function
    uint256 public nonBeaconChainETHBalanceWei;

    modifier onlyEigenPodManager() {
        require(msg.sender == address(eigenPodManager), "EigenPod.onlyEigenPodManager: not eigenPodManager");
        _;
    }

    modifier onlyEigenPodOwner() {
        require(msg.sender == podOwner, "EigenPod.onlyEigenPodOwner: not podOwner");
        _;
    }

    modifier onlyNotFrozen() {
        require(!eigenPodManager.slasher().isFrozen(podOwner), "EigenPod.onlyNotFrozen: pod owner is frozen");
        _;
    }

    modifier hasNeverRestaked() {
        require(!hasRestaked, "EigenPod.hasNeverRestaked: restaking is enabled");
        _;
    }

    /// @notice checks that hasRestaked is set to true by calling activateRestaking()
    modifier hasEnabledRestaking() {
        require(hasRestaked, "EigenPod.hasEnabledRestaking: restaking is not enabled");
        _;
    }

    /// @notice Checks that `timestamp` is strictly greater than the value stored in `mostRecentWithdrawalTimestamp`
    modifier proofIsForValidTimestamp(uint64 timestamp) {
        require(
            timestamp > mostRecentWithdrawalTimestamp,
            "EigenPod.proofIsForValidTimestamp: beacon chain proof must be for timestamp after mostRecentWithdrawalTimestamp"
        );
        _;
    }

    /**
     * @notice Based on 'Pausable' code, but uses the storage of the EigenPodManager instead of this contract. This construction
     * is necessary for enabling pausing all EigenPods at the same time (due to EigenPods being Beacon Proxies).
     * Modifier throws if the `indexed`th bit of `_paused` in the EigenPodManager is 1, i.e. if the `index`th pause switch is flipped.
     */
    modifier onlyWhenNotPaused(uint8 index) {
        require(
            !IPausable(address(eigenPodManager)).paused(index),
            "EigenPod.onlyWhenNotPaused: index is paused in EigenPodManager"
        );
        _;
    }

    constructor(
        IETHPOSDeposit _ethPOS,
        IDelayedWithdrawalRouter _delayedWithdrawalRouter,
        IEigenPodManager _eigenPodManager,
        uint64 _MAX_RESTAKED_BALANCE_GWEI_PER_VALIDATOR,
        uint64 _RESTAKED_BALANCE_OFFSET_GWEI,
        uint64 _GENESIS_TIME
    ) {
        ethPOS = _ethPOS;
        delayedWithdrawalRouter = _delayedWithdrawalRouter;
        eigenPodManager = _eigenPodManager;
        MAX_RESTAKED_BALANCE_GWEI_PER_VALIDATOR = _MAX_RESTAKED_BALANCE_GWEI_PER_VALIDATOR;
        RESTAKED_BALANCE_OFFSET_GWEI = _RESTAKED_BALANCE_OFFSET_GWEI;
        GENESIS_TIME = _GENESIS_TIME;
        _disableInitializers();
    }

    /// @notice Used to initialize the pointers to addresses crucial to the pod's functionality. Called on construction by the EigenPodManager.
    function initialize(address _podOwner) external initializer {
        require(_podOwner != address(0), "EigenPod.initialize: podOwner cannot be zero address");
        podOwner = _podOwner;
        /**
         * From the M2 deployment onwards, we are requiring that pods deployed are by default enabled with restaking
         * In prior deployments without proofs, EigenPods could be deployed with restaking disabled so as to allow
         * simple (proof-free) withdrawals.  However, this is no longer the case.  Thus going forward, all pods are
         * initialized with hasRestaked set to true.
         */
        hasRestaked = true;
    }

    function validatorPubkeyHashToInfo(bytes32 validatorPubkeyHash) external view returns (ValidatorInfo memory) {
        return _validatorPubkeyHashToInfo[validatorPubkeyHash];
    }

    function validatorStatus(bytes32 pubkeyHash) external view returns (VALIDATOR_STATUS) {
        return _validatorPubkeyHashToInfo[pubkeyHash].status;
    }

    /// @notice payable fallback function that receives ether deposited to the eigenpods contract
    receive() external payable {
        nonBeaconChainETHBalanceWei += msg.value;
        emit NonBeaconChainETHReceived(msg.value);
    }

    /**
     * @notice This function records an update (either increase or decrease) in the pod's balance in the StrategyManager.  
               It also verifies a merkle proof of the validator's current beacon chain balance.  
     * @param oracleTimestamp The oracleTimestamp whose state root the `proof` will be proven against.
     *        Must be within `VERIFY_BALANCE_UPDATE_WINDOW_SECONDS` of the current block.
     * @param validatorIndex is the index of the validator being proven, refer to consensus specs 
     * @param balanceUpdateProof is the proof of the validator's balance and validatorFields in the balance tree and the balanceRoot to prove for
     *                                    the StrategyManager in case it must be removed from the list of the podOwner's strategies
     * @param validatorFields are the fields of the "Validator Container", refer to consensus specs
     * @dev For more details on the Beacon Chain spec, see: https://github.com/ethereum/consensus-specs/blob/dev/specs/phase0/beacon-chain.md#validator
     */
    function verifyBalanceUpdate(
        uint64 oracleTimestamp,
        uint40 validatorIndex,
        BeaconChainProofs.StateRootProof calldata stateRootProof,
        BeaconChainProofs.BalanceUpdateProof calldata balanceUpdateProof,
        bytes32[] calldata validatorFields
    ) external onlyWhenNotPaused(PAUSED_EIGENPODS_VERIFY_BALANCE_UPDATE) {
        // ensure that the timestamp being proven against is not "too stale", i.e. that the validator's balance *recently* changed.
        require(
            oracleTimestamp + VERIFY_BALANCE_UPDATE_WINDOW_SECONDS >= block.timestamp,
            "EigenPod.verifyBalanceUpdate: specified timestamp is too far in past"
        );

        uint64 validatorBalance = BeaconChainProofs.getBalanceFromBalanceRoot(validatorIndex, balanceUpdateProof.balanceRoot);

        /** 
        * Reference: 
        * uint64 validatorWithdrawableEpoch = Endian.fromLittleEndianUint64(validatorFields[BeaconChainProofs.VALIDATOR_WITHDRAWABLE_EPOCH_INDEX]);
        * uint64 oracleEpoch = _computeSlotAtTimestamp(oracleTimestamp)) / BeaconChainProofs.SLOTS_PER_EPOCH;
        * require(validatorWithdrawableEpoch > oracleEpoch)
        * checks that a balance update can only be made before the validator is withdrawable.  If this is not checked
        * anyone can prove the withdrawn validator's balance as 0 before the validator is able to prove their full withdrawal
        */
        if (
            Endian.fromLittleEndianUint64(validatorFields[BeaconChainProofs.VALIDATOR_WITHDRAWABLE_EPOCH_INDEX]) <=
            (_computeSlotAtTimestamp(oracleTimestamp)) / BeaconChainProofs.SLOTS_PER_EPOCH
        ) {
            require(validatorBalance > 0, "EigenPod.verifyBalanceUpdate: validator is withdrawable but has not withdrawn");
        }
        
        bytes32 validatorPubkeyHash = validatorFields[BeaconChainProofs.VALIDATOR_PUBKEY_INDEX];

        ValidatorInfo memory validatorInfo = _validatorPubkeyHashToInfo[validatorPubkeyHash];

        // verify that the validator has been proven to have its withdrawal credentials pointed to this EigenPod, and has not yet been proven to be exited
        require(validatorInfo.status == VALIDATOR_STATUS.ACTIVE, "EigenPod.verifyBalanceUpdate: Validator not active");

        // check that the balance update is being made strictly after the previous balance update
        require(
            validatorInfo.mostRecentBalanceUpdateTimestamp < oracleTimestamp,
            "EigenPod.verifyBalanceUpdate: Validators balance has already been updated for this timestamp"
        );

        {
            // verify ETH validator proof
            bytes32 latestBlockRoot = eigenPodManager.getBlockRootAtTimestamp(oracleTimestamp);

            // verify the provided state root against the oracle-provided latest block header
            BeaconChainProofs.verifyStateRootAgainstLatestBlockRoot({
                latestBlockRoot: latestBlockRoot,
                beaconStateRoot: stateRootProof.beaconStateRoot,
                stateRootProof: stateRootProof.proof
            });
        }

        // verify the provided ValidatorFields against the provided state root, now that it has been proven against the latest block header
        BeaconChainProofs.verifyValidatorFields({
            beaconStateRoot: stateRootProof.beaconStateRoot,
            validatorFields: validatorFields,
            validatorFieldsProof: balanceUpdateProof.validatorFieldsProof,
            validatorIndex: validatorIndex
        });

        // verify ETH validators current balance, which is stored in the `balances` container of the beacon state
        BeaconChainProofs.verifyValidatorBalance({
            beaconStateRoot: stateRootProof.beaconStateRoot,
            balanceRoot: balanceUpdateProof.balanceRoot,
            validatorBalanceProof: balanceUpdateProof.validatorBalanceProof,
            validatorIndex: validatorIndex
        });

        // store the current restaked balance in memory, to be checked against later
        uint64 currentRestakedBalanceGwei = validatorInfo.restakedBalanceGwei;

        // deserialize the balance field from the balanceRoot and calculate the effective (pessimistic) restaked balance
        uint64 newRestakedBalanceGwei = _calculateRestakedBalanceGwei(validatorBalance);

        // update the balance
        validatorInfo.restakedBalanceGwei = newRestakedBalanceGwei;

        //update the most recent balance update timestamp
        validatorInfo.mostRecentBalanceUpdateTimestamp = oracleTimestamp;

        // record validatorInfo update in storage
        _validatorPubkeyHashToInfo[validatorPubkeyHash] = validatorInfo;

        if (newRestakedBalanceGwei != currentRestakedBalanceGwei) {
            emit ValidatorBalanceUpdated(validatorIndex, oracleTimestamp, newRestakedBalanceGwei);

            int256 sharesDelta = _calculateSharesDelta({
                newAmountWei: (newRestakedBalanceGwei * GWEI_TO_WEI),
                currentAmountWei: (currentRestakedBalanceGwei * GWEI_TO_WEI)
            });
            // update shares in strategy manager
            eigenPodManager.recordBeaconChainETHBalanceUpdate(podOwner, sharesDelta);
        }
    }

    /**
     * @notice This function records full and partial withdrawals on behalf of one of the Ethereum validators for this EigenPod
     * @param oracleTimestamp is the timestamp of the oracle slot that the withdrawal is being proven against
     * @param withdrawalProofs is the information needed to check the veracity of the block numbers and withdrawals being proven
     * @param validatorFieldsProofs is the proof of the validator's fields' in the validator tree
     * @param withdrawalFields are the fields of the withdrawals being proven
     * @param validatorFields are the fields of the validators being proven
     */
    function verifyAndProcessWithdrawals(
        uint64 oracleTimestamp,
        BeaconChainProofs.StateRootProof calldata stateRootProof,
        BeaconChainProofs.WithdrawalProof[] calldata withdrawalProofs,
        bytes[] calldata validatorFieldsProofs,
        bytes32[][] calldata validatorFields,
        bytes32[][] calldata withdrawalFields
    ) external onlyWhenNotPaused(PAUSED_EIGENPODS_VERIFY_WITHDRAWAL) onlyNotFrozen {
        require(
            (validatorFields.length == validatorFieldsProofs.length) &&
                (validatorFieldsProofs.length == withdrawalProofs.length) &&
                (withdrawalProofs.length == withdrawalFields.length),
            "EigenPod.verifyAndProcessWithdrawals: inputs must be same length"
        );

        // verify that the provided state root is verified against the oracle-provided latest block header
        BeaconChainProofs.verifyStateRootAgainstLatestBlockRoot({
            latestBlockRoot: eigenPodManager.getBlockRootAtTimestamp(oracleTimestamp),
            beaconStateRoot: stateRootProof.beaconStateRoot,
            stateRootProof: stateRootProof.proof
        });

        VerifiedWithdrawal memory withdrawalSummary;
        for (uint256 i = 0; i < withdrawalFields.length; i++) {
            VerifiedWithdrawal memory verifiedWithdrawal = _verifyAndProcessWithdrawal(
                stateRootProof.beaconStateRoot,
                withdrawalProofs[i],
                validatorFieldsProofs[i],
                validatorFields[i],
                withdrawalFields[i]
            );
            withdrawalSummary.amountToSend += verifiedWithdrawal.amountToSend;
            withdrawalSummary.sharesDelta += verifiedWithdrawal.sharesDelta;
        }
        // send ETH to the `recipient` via the DelayedWithdrawalRouter, if applicable
        if (withdrawalSummary.amountToSend != 0) {
            _sendETH_AsDelayedWithdrawal(podOwner, withdrawalSummary.amountToSend);
        }
        //update podOwner's shares in the strategy manager
        if (withdrawalSummary.sharesDelta != 0) {
            eigenPodManager.recordBeaconChainETHBalanceUpdate(podOwner, withdrawalSummary.sharesDelta);
        }
    }

    /*******************************************************************************
                    EXTERNAL FUNCTIONS CALLABLE BY EIGEN POD OWNER
    *******************************************************************************/

    /**
     * @notice This function verifies that the withdrawal credentials of validator(s) owned by the podOwner are pointed to
     * this contract. It also verifies the effective balance  of the validator.  It verifies the provided proof of the ETH validator against the beacon chain state
     * root, marks the validator as 'active' in EigenLayer, and credits the restaked ETH in Eigenlayer.
     * @param oracleTimestamp is the Beacon Chain timestamp whose state root the `proof` will be proven against.
     * @param validatorIndices is the list of indices of the validators being proven, refer to consensus specs
     * @param validatorFieldsProofs is an array of proofs, where each proof proves each ETH validator's fields, including balance and withdrawal credentials
     * against a beacon chain state root
     * @param validatorFields are the fields of the "Validator Container", refer to consensus specs
     * for details: https://github.com/ethereum/consensus-specs/blob/dev/specs/phase0/beacon-chain.md#validator
     */
    function verifyWithdrawalCredentials(
        uint64 oracleTimestamp,
        BeaconChainProofs.StateRootProof calldata stateRootProof,
        uint40[] calldata validatorIndices,
        bytes[] calldata validatorFieldsProofs,
        bytes32[][] calldata validatorFields
    )
        external
        onlyEigenPodOwner
        onlyWhenNotPaused(PAUSED_EIGENPODS_VERIFY_CREDENTIALS)
        // check that the provided `oracleTimestamp` is after the `mostRecentWithdrawalTimestamp`
        proofIsForValidTimestamp(oracleTimestamp)
        // ensure that caller has previously enabled restaking by calling `activateRestaking()`
        hasEnabledRestaking
    {
        // ensure that the timestamp being proven against is not "too stale", i.e. that the validator's effective balance *recently* changed.
        require(
            oracleTimestamp + VERIFY_BALANCE_UPDATE_WINDOW_SECONDS >= block.timestamp,
            "EigenPod.verifyWithdrawalCredentials: specified timestamp is too far in past"
        );

        require(
            (validatorIndices.length == validatorFieldsProofs.length) &&
                (validatorFieldsProofs.length == validatorFields.length),
            "EigenPod.verifyWithdrawalCredentials: validatorIndices and proofs must be same length"
        );

        // verify that the provided state root is verified against the oracle-provided latest block header for all the validators being proven
        BeaconChainProofs.verifyStateRootAgainstLatestBlockRoot({
            latestBlockRoot: eigenPodManager.getBlockRootAtTimestamp(oracleTimestamp),
            beaconStateRoot: stateRootProof.beaconStateRoot,
            stateRootProof: stateRootProof.proof
        });

        uint256 totalAmountToBeRestakedWei;
        for (uint256 i = 0; i < validatorIndices.length; i++) {
            totalAmountToBeRestakedWei += _verifyWithdrawalCredentials(
                oracleTimestamp,
                stateRootProof.beaconStateRoot,
                validatorIndices[i],
                validatorFieldsProofs[i],
                validatorFields[i]
            );
        }

        // virtually deposit for new ETH validator(s)
        eigenPodManager.restakeBeaconChainETH(podOwner, totalAmountToBeRestakedWei);
    }

    /// @notice Called by the pod owner to withdraw the nonBeaconChainETHBalanceWei
    function withdrawNonBeaconChainETHBalanceWei(
        address recipient,
        uint256 amountToWithdraw
    ) external onlyEigenPodOwner {
        require(
            amountToWithdraw <= nonBeaconChainETHBalanceWei,
            "EigenPod.withdrawnonBeaconChainETHBalanceWei: amountToWithdraw is greater than nonBeaconChainETHBalanceWei"
        );
        nonBeaconChainETHBalanceWei -= amountToWithdraw;
        emit NonBeaconChainETHWithdrawn(recipient, amountToWithdraw);
        _sendETH_AsDelayedWithdrawal(recipient, amountToWithdraw);
    }

    /// @notice called by owner of a pod to remove any ERC20s deposited in the pod
    function recoverTokens(
        IERC20[] memory tokenList,
        uint256[] memory amountsToWithdraw,
        address recipient
    ) external onlyEigenPodOwner {
        require(
            tokenList.length == amountsToWithdraw.length,
            "EigenPod.recoverTokens: tokenList and amountsToWithdraw must be same length"
        );
        for (uint256 i = 0; i < tokenList.length; i++) {
            tokenList[i].safeTransfer(recipient, amountsToWithdraw[i]);
        }
    }

    /**
     * @notice Called by the pod owner to activate restaking by withdrawing
     * all existing ETH from the pod and preventing further withdrawals via
     * "withdrawBeforeRestaking()"
     */
    function activateRestaking()
        external
        onlyWhenNotPaused(PAUSED_EIGENPODS_VERIFY_CREDENTIALS)
        onlyEigenPodOwner
        hasNeverRestaked
    {
        hasRestaked = true;
        _processWithdrawalBeforeRestaking(podOwner);

        emit RestakingActivated(podOwner);
    }

    /// @notice Called by the pod owner to withdraw the balance of the pod when `hasRestaked` is set to false
    function withdrawBeforeRestaking() external onlyEigenPodOwner hasNeverRestaked {
        _processWithdrawalBeforeRestaking(podOwner);
    }

    /*******************************************************************************
                    EXTERNAL FUNCTIONS CALLABLE BY EIGENPODMANAGER
    *******************************************************************************/

    /// @notice Called by EigenPodManager when the owner wants to create another ETH validator.
    function stake(
        bytes calldata pubkey,
        bytes calldata signature,
        bytes32 depositDataRoot
    ) external payable onlyEigenPodManager {
        // stake on ethpos
        require(msg.value == 32 ether, "EigenPod.stake: must initially stake for any validator with 32 ether");
        ethPOS.deposit{value: 32 ether}(pubkey, _podWithdrawalCredentials(), signature, depositDataRoot);
        emit EigenPodStaked(pubkey);
    }

    /**
     * @notice This function is called to decrement withdrawableRestakedExecutionLayerGwei when a validator queues a withdrawal.
     * @param amountWei is the amount of ETH in wei to decrement withdrawableRestakedExecutionLayerGwei by
     */
    function decrementWithdrawableRestakedExecutionLayerGwei(uint256 amountWei) external onlyEigenPodManager {
        uint64 amountGwei = uint64(amountWei / GWEI_TO_WEI);
        require(
            withdrawableRestakedExecutionLayerGwei >= amountGwei,
            "EigenPod.decrementWithdrawableRestakedExecutionLayerGwei: amount to decrement is greater than current withdrawableRestakedRxecutionLayerGwei balance"
        );
        withdrawableRestakedExecutionLayerGwei -= amountGwei;
    }

    /**
     * @notice This function is called to increment withdrawableRestakedExecutionLayerGwei when a validator's withdrawal is completed.
     * @param amountWei is the amount of ETH in wei to increment withdrawableRestakedExecutionLayerGwei by
     */
    function incrementWithdrawableRestakedExecutionLayerGwei(uint256 amountWei) external onlyEigenPodManager {
        uint64 amountGwei = uint64(amountWei / GWEI_TO_WEI);
        withdrawableRestakedExecutionLayerGwei += amountGwei;
    }

    /**
     * @notice Transfers `amountWei` in ether from this contract to the specified `recipient` address
     * @notice Called by EigenPodManager to withdrawBeaconChainETH that has been added to the EigenPod's balance due to a withdrawal from the beacon chain.
     * @dev Called during withdrawal or slashing.
     */
    function withdrawRestakedBeaconChainETH(address recipient, uint256 amountWei) external onlyEigenPodManager {
        emit RestakedBeaconChainETHWithdrawn(recipient, amountWei);
        // transfer ETH from pod to `recipient` directly
        _sendETH(recipient, amountWei);
    }

    /*******************************************************************************
                                INTERNAL FUNCTIONS
    *******************************************************************************/
    /**
     * @notice internal function that proves an individual validator's withdrawal credentials
     * @param oracleTimestamp is the timestamp whose state root the `proof` will be proven against.
     * @param validatorIndex is the index of the validator being proven
     * @param validatorFieldsProof is the bytes that prove the ETH validator's  withdrawal credentials against a beacon chain state root
     * @param validatorFields are the fields of the "Validator Container", refer to consensus specs
     */
    function _verifyWithdrawalCredentials(
        uint64 oracleTimestamp,
        bytes32 beaconStateRoot,
        uint40 validatorIndex,
        bytes calldata validatorFieldsProof,
        bytes32[] calldata validatorFields
    ) internal returns (uint256) {
        bytes32 validatorPubkeyHash = validatorFields[BeaconChainProofs.VALIDATOR_PUBKEY_INDEX];

        ValidatorInfo memory validatorInfo = _validatorPubkeyHashToInfo[validatorPubkeyHash];

        require(
            validatorInfo.status == VALIDATOR_STATUS.INACTIVE,
            "EigenPod.verifyCorrectWithdrawalCredentials: Validator must be inactive to prove withdrawal credentials"
        );

        require(
            validatorFields[BeaconChainProofs.VALIDATOR_WITHDRAWAL_CREDENTIALS_INDEX] ==
                bytes32(_podWithdrawalCredentials()),
            "EigenPod.verifyCorrectWithdrawalCredentials: Proof is not for this EigenPod"
        );
        /**
         * Deserialize the balance field from the Validator struct.  Note that this is the "effective" balance of the validator
         * rather than the current balance.  Effective balance is generated via a hystersis function such that an effective
         * balance, always a multiple of 1 ETH, will only lower to the next multiple of 1 ETH if the current balance is less
         * than 0.25 ETH below their current effective balance.  For example, if the effective balance is 31ETH, it only falls to
         * 30ETH when the true balance falls below 30.75ETH.  Thus in the worst case, the effective balance is overestimating the
         * actual validator balance by 0.25 ETH.  In EigenLayer, we calculate our own "restaked balance" which is a further pessimistic
         * view of the validator's effective balance.
         */
        uint64 validatorEffectiveBalanceGwei = Endian.fromLittleEndianUint64(
            validatorFields[BeaconChainProofs.VALIDATOR_BALANCE_INDEX]
        );

        // verify the provided ValidatorFields against the provided state root, now that it has been proven against the latest block header
        BeaconChainProofs.verifyValidatorFields({
            beaconStateRoot: beaconStateRoot,
            validatorFields: validatorFields,
            validatorFieldsProof: validatorFieldsProof,
            validatorIndex: validatorIndex
        });

        // set the status to active
        validatorInfo.status = VALIDATOR_STATUS.ACTIVE;
        validatorInfo.validatorIndex = validatorIndex;
        validatorInfo.mostRecentBalanceUpdateTimestamp = oracleTimestamp;

        // record validator's new restaked balance
        validatorInfo.restakedBalanceGwei = _calculateRestakedBalanceGwei(validatorEffectiveBalanceGwei);

        emit ValidatorRestaked(validatorIndex);
        emit ValidatorBalanceUpdated(validatorIndex, oracleTimestamp, validatorInfo.restakedBalanceGwei);

        // record validatorInfo update in storage
        _validatorPubkeyHashToInfo[validatorPubkeyHash] = validatorInfo;

        return validatorInfo.restakedBalanceGwei * GWEI_TO_WEI;
    }

    function _verifyAndProcessWithdrawal(
        bytes32 beaconStateRoot,
        BeaconChainProofs.WithdrawalProof calldata withdrawalProof,
        bytes calldata validatorFieldsProof,
        bytes32[] calldata validatorFields,
        bytes32[] calldata withdrawalFields
    )
        internal
        /**
         * Check that the provided timestamp being proven against is after the `mostRecentWithdrawalTimestamp`.
         * Without this check, there is an edge case where a user proves a past withdrawal for a validator whose funds they already withdrew,
         * as a way to "withdraw the same funds twice" without providing adequate proof.
         * Note that this check is not made using the oracleTimestamp as in the `verifyWithdrawalCredentials` proof; instead this proof
         * proof is made for the timestamp of the withdrawal, which may be within SLOTS_PER_HISTORICAL_ROOT slots of the oracleTimestamp.
         * This difference in modifier usage is OK, since it is still not possible to `verifyAndProcessWithdrawal` against a slot that occurred
         * *prior* to the proof provided in the `verifyWithdrawalCredentials` function.
         */
        proofIsForValidTimestamp(Endian.fromLittleEndianUint64(withdrawalProof.timestampRoot))
        returns (VerifiedWithdrawal memory)
    {
        uint64 withdrawalHappenedTimestamp = Endian.fromLittleEndianUint64(withdrawalProof.timestampRoot);

        bytes32 validatorPubkeyHash = validatorFields[BeaconChainProofs.VALIDATOR_PUBKEY_INDEX];

        /**
         * If the validator status is inactive, then withdrawal credentials were never verified for the validator,
         * and thus we cannot know that the validator is related to this EigenPod at all!
         */
        require(
            _validatorPubkeyHashToInfo[validatorPubkeyHash].status != VALIDATOR_STATUS.INACTIVE,
            "EigenPod._verifyAndProcessWithdrawal: Validator never proven to have withdrawal credentials pointed to this contract"
        );

        require(
            !provenWithdrawal[validatorPubkeyHash][withdrawalHappenedTimestamp],
            "EigenPod._verifyAndProcessWithdrawal: withdrawal has already been proven for this timestamp"
        );

        provenWithdrawal[validatorPubkeyHash][withdrawalHappenedTimestamp] = true;

        // Verifying the withdrawal as well as the slot
        BeaconChainProofs.verifyWithdrawal({beaconStateRoot: beaconStateRoot, withdrawalFields: withdrawalFields, withdrawalProof: withdrawalProof});

        {
            uint40 validatorIndex = uint40(
                Endian.fromLittleEndianUint64(withdrawalFields[BeaconChainProofs.WITHDRAWAL_VALIDATOR_INDEX_INDEX])
            );

            // Verifying the validator fields, specifically the withdrawable epoch
            BeaconChainProofs.verifyValidatorFields({
                beaconStateRoot: beaconStateRoot,
                validatorFields: validatorFields,
                validatorFieldsProof: validatorFieldsProof,
                validatorIndex: validatorIndex
            });

            uint64 withdrawalAmountGwei = Endian.fromLittleEndianUint64(
                withdrawalFields[BeaconChainProofs.WITHDRAWAL_VALIDATOR_AMOUNT_INDEX]
            );

            /**
             * if the validator's withdrawable epoch is less than or equal to the slot's epoch, then the validator has fully withdrawn because
             * a full withdrawal is only processable after the withdrawable epoch has passed.
             * @Note: uint64 withdrawableEpoch = Endian.fromLittleEndianUint64(validatorFields[BeaconChainProofs.VALIDATOR_WITHDRAWABLE_EPOCH_INDEX]);
             * @Note:uint64 slot = Endian.fromLittleEndianUint64(withdrawalProof.slotRoot)
             */
            if (
                Endian.fromLittleEndianUint64(validatorFields[BeaconChainProofs.VALIDATOR_WITHDRAWABLE_EPOCH_INDEX]) <=
                (Endian.fromLittleEndianUint64(withdrawalProof.slotRoot)) / BeaconChainProofs.SLOTS_PER_EPOCH
            ) {
                return
                    _processFullWithdrawal(
                        validatorIndex,
                        validatorPubkeyHash,
                        withdrawalHappenedTimestamp,
                        podOwner,
                        withdrawalAmountGwei,
                        _validatorPubkeyHashToInfo[validatorPubkeyHash]
                    );
            } else {
                return
                    _processPartialWithdrawal(
                        validatorIndex,
                        withdrawalHappenedTimestamp,
                        podOwner,
                        withdrawalAmountGwei
                    );
            }
        }
    }

    function _processFullWithdrawal(
        uint40 validatorIndex,
        bytes32 validatorPubkeyHash,
        uint64 withdrawalHappenedTimestamp,
        address recipient,
        uint64 withdrawalAmountGwei,
        ValidatorInfo memory validatorInfo
    ) internal returns (VerifiedWithdrawal memory) {
        VerifiedWithdrawal memory verifiedWithdrawal;
        uint256 withdrawalAmountWei;

        uint256 currentValidatorRestakedBalanceWei = validatorInfo.restakedBalanceGwei * GWEI_TO_WEI;

        /**
         * If the validator is already withdrawn and additional deposits are made, they will be automatically withdrawn
         * in the beacon chain as a full withdrawal.  Thus such a validator can prove another full withdrawal, and
         * withdraw that ETH via the queuedWithdrawal flow in the strategy manager.
         */
            // if the withdrawal amount is greater than the MAX_RESTAKED_BALANCE_GWEI_PER_VALIDATOR (i.e. the max amount restaked on EigenLayer, per ETH validator)
        if (withdrawalAmountGwei > MAX_RESTAKED_BALANCE_GWEI_PER_VALIDATOR) {
            // then the excess is immediately withdrawable
            verifiedWithdrawal.amountToSend =
                uint256(withdrawalAmountGwei - MAX_RESTAKED_BALANCE_GWEI_PER_VALIDATOR) *
                uint256(GWEI_TO_WEI);
            // and the extra execution layer ETH in the contract is MAX_RESTAKED_BALANCE_GWEI_PER_VALIDATOR, which must be withdrawn through EigenLayer's normal withdrawal process
            withdrawableRestakedExecutionLayerGwei += MAX_RESTAKED_BALANCE_GWEI_PER_VALIDATOR;
            withdrawalAmountWei = MAX_RESTAKED_BALANCE_GWEI_PER_VALIDATOR * GWEI_TO_WEI;
        } else {
            // otherwise, just use the full withdrawal amount to continue to "back" the podOwner's remaining shares in EigenLayer
            // (i.e. none is instantly withdrawable)
            withdrawableRestakedExecutionLayerGwei += withdrawalAmountGwei;
            withdrawalAmountWei = withdrawalAmountGwei * GWEI_TO_WEI;
        }
        // if the amount being withdrawn is not equal to the current accounted for validator balance, an update must be made
        if (currentValidatorRestakedBalanceWei != withdrawalAmountWei) {
            verifiedWithdrawal.sharesDelta = _calculateSharesDelta({
                newAmountWei: withdrawalAmountWei,
                currentAmountWei: currentValidatorRestakedBalanceWei
            });
        }


        // now that the validator has been proven to be withdrawn, we can set their restaked balance to 0
        validatorInfo.restakedBalanceGwei = 0;
        validatorInfo.status = VALIDATOR_STATUS.WITHDRAWN;
        validatorInfo.mostRecentBalanceUpdateTimestamp = withdrawalHappenedTimestamp;

        _validatorPubkeyHashToInfo[validatorPubkeyHash] = validatorInfo;

        emit FullWithdrawalRedeemed(validatorIndex, withdrawalHappenedTimestamp, recipient, withdrawalAmountGwei);

        return verifiedWithdrawal;
    }

    function _processPartialWithdrawal(
        uint40 validatorIndex,
        uint64 withdrawalHappenedTimestamp,
        address recipient,
        uint64 partialWithdrawalAmountGwei
    ) internal returns (VerifiedWithdrawal memory) {
        emit PartialWithdrawalRedeemed(
            validatorIndex,
            withdrawalHappenedTimestamp,
            recipient,
            partialWithdrawalAmountGwei
        );

        return
            VerifiedWithdrawal({
                amountToSend: uint256(partialWithdrawalAmountGwei) * uint256(GWEI_TO_WEI),
                sharesDelta: 0
            });
    }

    function _processWithdrawalBeforeRestaking(address _podOwner) internal {
        mostRecentWithdrawalTimestamp = uint32(block.timestamp);
        nonBeaconChainETHBalanceWei = 0;
        _sendETH_AsDelayedWithdrawal(_podOwner, address(this).balance);
    }

    function _sendETH(address recipient, uint256 amountWei) internal {
        Address.sendValue(payable(recipient), amountWei);
    }

    function _sendETH_AsDelayedWithdrawal(address recipient, uint256 amountWei) internal {
        delayedWithdrawalRouter.createDelayedWithdrawal{value: amountWei}(podOwner, recipient);
    }

    function _calculateRestakedBalanceGwei(uint64 amountGwei) internal view returns (uint64) {
        if (amountGwei <= RESTAKED_BALANCE_OFFSET_GWEI) {
            return 0;
        }
        /**
         * calculates the "floor" of amountGwei - RESTAKED_BALANCE_OFFSET_GWEI.  By using integer division
         * (dividing by GWEI_TO_WEI = 1e9) and then multiplying by 1e9, we effectively "round down" amountGwei to
         * the nearest ETH, effectively calculating the floor of amountGwei.
         */
        // slither-disable-next-line divide-before-multiply
        uint64 effectiveBalanceGwei = uint64(((amountGwei - RESTAKED_BALANCE_OFFSET_GWEI) / GWEI_TO_WEI) * GWEI_TO_WEI);
        return uint64(MathUpgradeable.min(MAX_RESTAKED_BALANCE_GWEI_PER_VALIDATOR, effectiveBalanceGwei));
    }

    function _podWithdrawalCredentials() internal view returns (bytes memory) {
        return abi.encodePacked(bytes1(uint8(1)), bytes11(0), address(this));
    }

    function _calculateSharesDelta(uint256 newAmountWei, uint256 currentAmountWei) internal pure returns (int256) {
        return (int256(newAmountWei) - int256(currentAmountWei));
    }

    // reference: https://github.com/ethereum/consensus-specs/blob/ce240ca795e257fc83059c4adfd591328c7a7f21/specs/bellatrix/beacon-chain.md#compute_timestamp_at_slot
    function _computeSlotAtTimestamp(uint64 timestamp) internal view returns (uint64) {
        require(timestamp >= GENESIS_TIME, "EigenPod._computeSlotAtTimestamp: timestamp is before genesis");
        return uint64((timestamp - GENESIS_TIME) / SECONDS_PER_SLOT);
    }


    /**
     * @dev This empty reserved space is put in place to allow future versions to add new
     * variables without shifting down storage in the inheritance chain.
     * See https://docs.openzeppelin.com/contracts/4.x/upgradeable#storage_gaps
     */
    uint256[45] private __gap;
}<|MERGE_RESOLUTION|>--- conflicted
+++ resolved
@@ -19,10 +19,6 @@
 import "../interfaces/IPausable.sol";
 
 import "./EigenPodPausingConstants.sol";
-<<<<<<< HEAD
-=======
-
->>>>>>> c3d57b59
 /**
  * @title The implementation contract used for restaking beacon chain ETH on EigenLayer
  * @author Layr Labs, Inc.
@@ -37,11 +33,7 @@
  * @dev Note that all beacon chain balances are stored as gwei within the beacon chain datastructures. We choose
  *   to account balances in terms of gwei in the EigenPod contract and convert to wei when making calls to other contracts
  */
-<<<<<<< HEAD
 contract EigenPod is IEigenPod, Initializable, ReentrancyGuardUpgradeable, EigenPodPausingConstants {
-=======
-contract EigenPod is IEigenPod, Initializable, ReentrancyGuardUpgradeable, EigenPodPausingConstants{
->>>>>>> c3d57b59
     using BytesLib for bytes;
     using SafeERC20 for IERC20;
 

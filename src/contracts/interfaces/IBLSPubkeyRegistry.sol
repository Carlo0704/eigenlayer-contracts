// SPDX-License-Identifier: BUSL-1.1
pragma solidity =0.8.12;

import "./IRegistry.sol";
import "../libraries/BN254.sol";

/**
 * @title Minimal interface for a registry that keeps track of aggregate operator public keys for among many quorums.
 * @author Layr Labs, Inc.
 */
interface IBLSPubkeyRegistry is IRegistry {
    /// @notice Data structure used to track the history of the Aggregate Public Key of all operators
    struct ApkUpdate {
        // keccak256(apk_x0, apk_x1, apk_y0, apk_y1)
        bytes32 apkHash;
        // block number at which the update occurred
        uint32 updateBlockNumber;
        // block number at which the next update occurred
        uint32 nextUpdateBlockNumber;
    }
    
    /**
<<<<<<< HEAD
     * @notice registers `operator` with the given `pubkey` for the specified `quorumNumbers`
     * @dev access restricted to the RegistryCoordinator
=======
     * @notice Registers the `operator`'s pubkey for the specified `quorumNumbers`.
     * @param operator The address of the operator to register.
     * @param quorumNumbers The quorum numbers the operator is registering for, where each byte is an 8 bit integer quorumNumber.
     * @param pubkey The operator's BLS public key.
     * @dev access restricted to the RegistryCoordinator
     * @dev Preconditions:
     *         1) `quorumNumbers` has no duplicates
     *         2) `quorumNumbers.length` != 0
     *         3) `quorumNumbers` is ordered in ascending order
     *         4) the operator is not already registered
>>>>>>> 056ef125
     */
    function registerOperator(address operator, uint8[] memory quorumNumbers, BN254.G1Point memory pubkey) external returns(bytes32);

    /**
<<<<<<< HEAD
     * @notice deregisters `operator` with the given `pubkey` for the specified `quorumNumbers`
     * @dev access restricted to the RegistryCoordinator
     */    
=======
     * @notice Deregisters the `operator`'s pubkey for the specified `quorumNumbers`.
     * @param operator The address of the operator to deregister.
     * @param quorumNumbers The quourm numbers the operator is deregistering from, where each byte is an 8 bit integer quorumNumber.
     * @param pubkey The public key of the operator.
     * @dev access restricted to the RegistryCoordinator
     * @dev Preconditions:
     *         1) `quorumNumbers` has no duplicates
     *         2) `quorumNumbers.length` != 0
     *         3) `quorumNumbers` is ordered in ascending order
     *         4) the operator is not already deregistered
     *         5) `quorumNumbers` is the same as the parameter use when registering
     *         6) `pubkey` is the same as the parameter used when registering
     */  
>>>>>>> 056ef125
    function deregisterOperator(address operator, uint8[] memory quorumNumbers, BN254.G1Point memory pubkey) external returns(bytes32);

    /// @notice Returns the current APK for the provided `quorumNumber `
    function getApkForQuorum(uint8 quorumNumber) external view returns (BN254.G1Point memory);

    /// @notice Returns the `ApkUpdate` struct at `index` in the list of APK updates for the `quorumNumber`
    function getApkUpdateForQuorumByIndex(uint8 quorumNumber, uint256 index) external view returns (ApkUpdate memory);

    /**
     * @notice get hash of the apk of `quorumNumber` at `blockNumber` using the provided `index`;
     * called by checkSignatures in BLSSignatureChecker.sol.
     * @param quorumNumber is the quorum whose ApkHash is being retrieved
     * @param blockNumber is the number of the block for which the latest ApkHash muust be retrieved
     * @param index is the provided witness of the onchain index calculated offchain
     */
    function getApkHashForQuorumAtBlockNumberFromIndex(uint8 quorumNumber, uint32 blockNumber, uint256 index) external view returns (bytes32);

	/**
     * @notice get hash of the apk among all quourums at `blockNumber` using the provided `index`;
     * called by checkSignatures in BLSSignatureChecker.sol.
     * @param blockNumber is the number of the block for which the latest ApkHash muust be retrieved
     * @param index is the provided witness of the onchain index calculated offchain
     */
    function getGlobalApkHashAtBlockNumberFromIndex(uint32 blockNumber, uint256 index) external view returns (bytes32);
    
    /// @notice Returns the length of ApkUpdates for the provided `quorumNumber`
    function getQuorumApkHistoryLength(uint8 quorumNumber) external view returns(uint32);

    /// @notice Returns the length of ApkUpdates for the global APK
    function getGlobalApkHistoryLength() external view returns(uint32);
}<|MERGE_RESOLUTION|>--- conflicted
+++ resolved
@@ -20,10 +20,6 @@
     }
     
     /**
-<<<<<<< HEAD
-     * @notice registers `operator` with the given `pubkey` for the specified `quorumNumbers`
-     * @dev access restricted to the RegistryCoordinator
-=======
      * @notice Registers the `operator`'s pubkey for the specified `quorumNumbers`.
      * @param operator The address of the operator to register.
      * @param quorumNumbers The quorum numbers the operator is registering for, where each byte is an 8 bit integer quorumNumber.
@@ -34,16 +30,10 @@
      *         2) `quorumNumbers.length` != 0
      *         3) `quorumNumbers` is ordered in ascending order
      *         4) the operator is not already registered
->>>>>>> 056ef125
      */
     function registerOperator(address operator, uint8[] memory quorumNumbers, BN254.G1Point memory pubkey) external returns(bytes32);
 
     /**
-<<<<<<< HEAD
-     * @notice deregisters `operator` with the given `pubkey` for the specified `quorumNumbers`
-     * @dev access restricted to the RegistryCoordinator
-     */    
-=======
      * @notice Deregisters the `operator`'s pubkey for the specified `quorumNumbers`.
      * @param operator The address of the operator to deregister.
      * @param quorumNumbers The quourm numbers the operator is deregistering from, where each byte is an 8 bit integer quorumNumber.
@@ -57,7 +47,6 @@
      *         5) `quorumNumbers` is the same as the parameter use when registering
      *         6) `pubkey` is the same as the parameter used when registering
      */  
->>>>>>> 056ef125
     function deregisterOperator(address operator, uint8[] memory quorumNumbers, BN254.G1Point memory pubkey) external returns(bytes32);
 
     /// @notice Returns the current APK for the provided `quorumNumber `

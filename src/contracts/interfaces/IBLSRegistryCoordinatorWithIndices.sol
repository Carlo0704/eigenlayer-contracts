// SPDX-License-Identifier: BUSL-1.1
pragma solidity =0.8.12;

import "./IRegistryCoordinator.sol";
import "./IStakeRegistry.sol";
import "./IBLSPubkeyRegistry.sol";
import "./IIndexRegistry.sol";

/**
 * @title Minimal interface for the `IBLSStakeRegistryCoordinator` contract.
 * @author Layr Labs, Inc.
 */
interface IBLSRegistryCoordinatorWithIndices is IRegistryCoordinator {
    // STRUCT

    /**
     * @notice Data structure for storing operator set params for a given quorum. Specifically the 
     * `maxOperatorCount` is the maximum number of operators that can be registered for the quorum,
     * `kickBIPsOfOperatorStake` is the basis points of a new operator needs to have of an operator they are trying to kick from the quorum,
     * and `kickBIPsOfTotalStake` is the basis points of the total stake of the quorum that an operator needs to be below to be kicked.
     */ 
    struct OperatorSetParam {
        uint32 maxOperatorCount;
        uint16 kickBIPsOfOperatorStake;
        uint16 kickBIPsOfTotalStake;
    }

    /**
     * @notice Data structure for the parameters needed to kick an operator from a quorum, used during registration churn.
     * Specifically the `operator` is the address of the operator to kick, `pubkey` is the BLS public key of the operator,
     * `operatorIdsToSwap` is the list of operatorIds to swap with the operator being kicked in the indexRegistry,
     * and `globalOperatorListIndex` is the index of the operator in the global operator list in the indexRegistry.
     */
    struct OperatorKickParam {
        address operator;
        BN254.G1Point pubkey; 
        bytes32[] operatorIdsToSwap; // should be a single length array when kicking
    }

    // EVENTS

<<<<<<< HEAD
    event OperatorSocketUpdate(bytes32 operatorId, string socket);

=======
>>>>>>> c865dc63
    event OperatorSetParamsUpdated(uint8 indexed quorumNumber, OperatorSetParam operatorSetParams);

    /// @notice Returns the operator set params for the given `quorumNumber`
    function getOperatorSetParams(uint8 quorumNumber) external view returns (OperatorSetParam memory);
    /// @notice the stake registry for this corrdinator is the contract itself
    function stakeRegistry() external view returns (IStakeRegistry);
    /// @notice the BLS Pubkey Registry contract that will keep track of operators' BLS public keys
    function blsPubkeyRegistry() external view returns (IBLSPubkeyRegistry);
    /// @notice the Index Registry contract that will keep track of operators' indexes
    function indexRegistry() external view returns (IIndexRegistry);
}<|MERGE_RESOLUTION|>--- conflicted
+++ resolved
@@ -39,11 +39,6 @@
 
     // EVENTS
 
-<<<<<<< HEAD
-    event OperatorSocketUpdate(bytes32 operatorId, string socket);
-
-=======
->>>>>>> c865dc63
     event OperatorSetParamsUpdated(uint8 indexed quorumNumber, OperatorSetParam operatorSetParams);
 
     /// @notice Returns the operator set params for the given `quorumNumber`

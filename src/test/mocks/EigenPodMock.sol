--- conflicted
+++ resolved
@@ -61,12 +61,7 @@
     function verifyWithdrawalCredentials(
         uint64 oracleBlockNumber,
         uint40[] calldata validatorIndices,
-<<<<<<< HEAD
-        BeaconChainProofs.WithdrawalCredentialProofs[] calldata proofs,
-=======
-        bytes[] calldata validatorPubkeys,
         BeaconChainProofs.WithdrawalCredentialProof[] calldata withdrawalCredentialProofs,
->>>>>>> c22f6a9e
         bytes32[][] calldata validatorFields
     ) external {}
 

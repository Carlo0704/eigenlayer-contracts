// SPDX-License-Identifier: BUSL-1.1
pragma solidity =0.8.12;

import "../contracts/interfaces/IEigenPod.sol";
import "../contracts/pods/DelayedWithdrawalRouter.sol";
import "./utils/ProofParsing.sol";
import "./EigenLayerDeployer.t.sol";
import "./mocks/MiddlewareRegistryMock.sol";
import "../contracts/libraries/BeaconChainProofs.sol";
import "./mocks/BeaconChainOracleMock.sol";
import "./utils/EigenPodHarness.sol";

contract EigenPodTests is ProofParsing, EigenPodPausingConstants {
    using BytesLib for bytes;

    uint256 internal constant GWEI_TO_WEI = 1e9;

    bytes pubkey =
        hex"88347ed1c492eedc97fc8c506a35d44d81f27a0c7a1c661b35913cfd15256c0cccbd34a83341f505c7de2983292f2cab";
    uint40 validatorIndex0 = 0;
    uint40 validatorIndex1 = 1;
    //hash tree root of list of validators
    bytes32 validatorTreeRoot;

    //hash tree root of individual validator container
    bytes32 validatorRoot;

    address podOwner = address(42000094993494);

    Vm cheats = Vm(HEVM_ADDRESS);
    DelegationManager public delegation;
    IStrategyManager public strategyManager;
    Slasher public slasher;
    PauserRegistry public pauserReg;

    ProxyAdmin public eigenLayerProxyAdmin;
    IEigenPodManager public eigenPodManager;
    IEigenPod public podImplementation;
    IDelayedWithdrawalRouter public delayedWithdrawalRouter;
    IETHPOSDeposit public ethPOSDeposit;
    IBeacon public eigenPodBeacon;
    EPInternalFunctions public podInternalFunctionTester;

    BeaconChainOracleMock public beaconChainOracle;
    address[] public slashingContracts;
    address pauser = address(69);
    address unpauser = address(489);
    address podManagerAddress = 0x212224D2F2d262cd093eE13240ca4873fcCBbA3C;
    address podAddress = address(123);
    uint256 stakeAmount = 32e18;
    mapping(address => bool) fuzzedAddressMapping;
    bytes signature;
    bytes32 depositDataRoot;

    bytes32[] withdrawalFields;
    bytes32[] validatorFields;

    uint32 WITHDRAWAL_DELAY_BLOCKS = 7 days / 12 seconds;
    uint64 MAX_RESTAKED_BALANCE_GWEI_PER_VALIDATOR = 31e9;
    uint64 RESTAKED_BALANCE_OFFSET_GWEI = 75e7;
    uint64 internal constant GOERLI_GENESIS_TIME = 1616508000;
    uint64 internal constant SECONDS_PER_SLOT = 12;

    // bytes validatorPubkey = hex"93a0dd04ccddf3f1b419fdebf99481a2182c17d67cf14d32d6e50fc4bf8effc8db4a04b7c2f3a5975c1b9b74e2841888";

    // EIGENPODMANAGER EVENTS
    /// @notice Emitted to notify the update of the beaconChainOracle address
    event BeaconOracleUpdated(address indexed newOracleAddress);

    /// @notice Emitted to notify the deployment of an EigenPod
    event PodDeployed(address indexed eigenPod, address indexed podOwner);

    /// @notice Emitted to notify a deposit of beacon chain ETH recorded in the strategy manager
    event BeaconChainETHDeposited(address indexed podOwner, uint256 amount);

    /// @notice Emitted when `maxPods` value is updated from `previousValue` to `newValue`
    event MaxPodsUpdated(uint256 previousValue, uint256 newValue);

    // EIGENPOD EVENTS
    /// @notice Emitted when an ETH validator stakes via this eigenPod
    event EigenPodStaked(bytes pubkey);

    /// @notice Emitted when an ETH validator's withdrawal credentials are successfully verified to be pointed to this eigenPod
    event ValidatorRestaked(uint40 validatorIndex);

    /// @notice Emitted when an ETH validator's balance is updated in EigenLayer
    event ValidatorBalanceUpdated(uint40 validatorIndex, uint64 balanceTimestamp, uint64 newBalanceGwei);

    /// @notice Emitted when an ETH validator is prove to have withdrawn from the beacon chain
    event FullWithdrawalRedeemed(
        uint40 validatorIndex,
        uint64 withdrawalTimestamp,
        address indexed recipient,
        uint64 withdrawalAmountGwei
    );

    /// @notice Emitted when a partial withdrawal claim is successfully redeemed
    event PartialWithdrawalRedeemed(
        uint40 validatorIndex,
        uint64 withdrawalTimestamp,
        address indexed recipient,
        uint64 partialWithdrawalAmountGwei
    );

    /// @notice Emitted when restaked beacon chain ETH is withdrawn from the eigenPod.
    event RestakedBeaconChainETHWithdrawn(address indexed recipient, uint256 amount);

    // DELAYED WITHDRAWAL ROUTER EVENTS
    /// @notice Emitted when the `withdrawalDelayBlocks` variable is modified from `previousValue` to `newValue`.
    event WithdrawalDelayBlocksSet(uint256 previousValue, uint256 newValue);

    /// @notice event for delayedWithdrawal creation
    event DelayedWithdrawalCreated(address podOwner, address recipient, uint256 amount, uint256 index);

    /// @notice event for the claiming of delayedWithdrawals
    event DelayedWithdrawalsClaimed(address recipient, uint256 amountClaimed, uint256 delayedWithdrawalsCompleted);

    modifier fuzzedAddress(address addr) virtual {
        cheats.assume(fuzzedAddressMapping[addr] == false);
        _;
    }

    //performs basic deployment before each test
    function setUp() public {
        // deploy proxy admin for ability to upgrade proxy contracts
        eigenLayerProxyAdmin = new ProxyAdmin();

        // deploy pauser registry
        address[] memory pausers = new address[](1);
        pausers[0] = pauser;
        pauserReg = new PauserRegistry(pausers, unpauser);

        /// weird workaround: check commit before this
        /// either related to foundry bug or emptty contract below this one
        EmptyContract emptyContract2 = new EmptyContract();

        /**
         * First, deploy upgradeable proxy contracts that **will point** to the implementations. Since the implementation contracts are
         * not yet deployed, we give these proxies an empty contract as the initial implementation, to act as if they have no code.
         */
        EmptyContract emptyContract = new EmptyContract();
        delegation = DelegationManager(
            address(new TransparentUpgradeableProxy(address(emptyContract), address(eigenLayerProxyAdmin), ""))
        );
        strategyManager = StrategyManager(
            address(new TransparentUpgradeableProxy(address(emptyContract), address(eigenLayerProxyAdmin), ""))
        );
        slasher = Slasher(
            address(new TransparentUpgradeableProxy(address(emptyContract), address(eigenLayerProxyAdmin), ""))
        );
        delayedWithdrawalRouter = DelayedWithdrawalRouter(
            address(new TransparentUpgradeableProxy(address(emptyContract), address(eigenLayerProxyAdmin), ""))
        );

        ethPOSDeposit = new ETHPOSDepositMock();
        podImplementation = new EigenPod(
            ethPOSDeposit,
            delayedWithdrawalRouter,
            IEigenPodManager(podManagerAddress),
            MAX_RESTAKED_BALANCE_GWEI_PER_VALIDATOR,
            RESTAKED_BALANCE_OFFSET_GWEI,
            GOERLI_GENESIS_TIME
        );

        eigenPodBeacon = new UpgradeableBeacon(address(podImplementation));

        // this contract is deployed later to keep its address the same (for these tests)
        eigenPodManager = EigenPodManager(
            address(new TransparentUpgradeableProxy(address(emptyContract), address(eigenLayerProxyAdmin), ""))
        );

        // Second, deploy the *implementation* contracts, using the *proxy contracts* as inputs
        DelegationManager delegationImplementation = new DelegationManager(strategyManager, slasher, eigenPodManager);
        StrategyManager strategyManagerImplementation = new StrategyManager(
            delegation,
            IEigenPodManager(podManagerAddress),
            slasher
        );
        Slasher slasherImplementation = new Slasher(strategyManager, delegation);
        EigenPodManager eigenPodManagerImplementation = new EigenPodManager(
            ethPOSDeposit,
            eigenPodBeacon,
            strategyManager,
            slasher,
            delegation
        );

        //ensuring that the address of eigenpodmanager doesn't change
        bytes memory code = address(eigenPodManager).code;
        cheats.etch(podManagerAddress, code);
        eigenPodManager = IEigenPodManager(podManagerAddress);

        beaconChainOracle = new BeaconChainOracleMock();
        DelayedWithdrawalRouter delayedWithdrawalRouterImplementation = new DelayedWithdrawalRouter(
            IEigenPodManager(podManagerAddress)
        );

        address initialOwner = address(this);
        // Third, upgrade the proxy contracts to use the correct implementation contracts and initialize them.
        eigenLayerProxyAdmin.upgradeAndCall(
            TransparentUpgradeableProxy(payable(address(delegation))),
            address(delegationImplementation),
            abi.encodeWithSelector(
                DelegationManager.initialize.selector,
                initialOwner,
                pauserReg,
                0 /*initialPausedStatus*/
            )
        );
        eigenLayerProxyAdmin.upgradeAndCall(
            TransparentUpgradeableProxy(payable(address(strategyManager))),
            address(strategyManagerImplementation),
            abi.encodeWithSelector(
                StrategyManager.initialize.selector,
                initialOwner,
                initialOwner,
                pauserReg,
                0 /*initialPausedStatus*/
            )
        );
        eigenLayerProxyAdmin.upgradeAndCall(
            TransparentUpgradeableProxy(payable(address(slasher))),
            address(slasherImplementation),
            abi.encodeWithSelector(Slasher.initialize.selector, initialOwner, pauserReg, 0 /*initialPausedStatus*/)
        );
        // TODO: add `cheats.expectEmit` calls for initialization events
        eigenLayerProxyAdmin.upgradeAndCall(
            TransparentUpgradeableProxy(payable(address(eigenPodManager))),
            address(eigenPodManagerImplementation),
            abi.encodeWithSelector(
                EigenPodManager.initialize.selector,
                type(uint256).max, // maxPods
                beaconChainOracle,
                initialOwner,
                pauserReg,
                0 /*initialPausedStatus*/
            )
        );
        uint256 initPausedStatus = 0;
        uint256 withdrawalDelayBlocks = WITHDRAWAL_DELAY_BLOCKS;
        eigenLayerProxyAdmin.upgradeAndCall(
            TransparentUpgradeableProxy(payable(address(delayedWithdrawalRouter))),
            address(delayedWithdrawalRouterImplementation),
            abi.encodeWithSelector(
                DelayedWithdrawalRouter.initialize.selector,
                initialOwner,
                pauserReg,
                initPausedStatus,
                withdrawalDelayBlocks
            )
        );

        cheats.deal(address(podOwner), 5 * stakeAmount);

        fuzzedAddressMapping[address(0)] = true;
        fuzzedAddressMapping[address(eigenLayerProxyAdmin)] = true;
        fuzzedAddressMapping[address(strategyManager)] = true;
        fuzzedAddressMapping[address(eigenPodManager)] = true;
        fuzzedAddressMapping[address(delegation)] = true;
        fuzzedAddressMapping[address(slasher)] = true;
    }

    function testStaking() public {
        cheats.startPrank(podOwner);
        IEigenPod newPod = eigenPodManager.getPod(podOwner);
        cheats.expectEmit(true, true, true, true, address(newPod));
        emit EigenPodStaked(pubkey);
        eigenPodManager.stake{value: stakeAmount}(pubkey, signature, depositDataRoot);
        cheats.stopPrank();
    }

    function testWithdrawBeforeRestaking() public {
        testStaking();
        IEigenPod pod = eigenPodManager.getPod(podOwner);

        //simulate that hasRestaked is set to false, so that we can test withdrawBeforeRestaking for pods deployed before M2 activation
        cheats.store(address(pod), bytes32(uint256(52)), bytes32(uint256(1)));
        require(pod.hasRestaked() == false, "Pod should not be restaked");

        // simulate a withdrawal
        cheats.deal(address(pod), stakeAmount);
        cheats.startPrank(podOwner);
        cheats.expectEmit(true, true, true, true, address(delayedWithdrawalRouter));
        emit DelayedWithdrawalCreated(
            podOwner,
            podOwner,
            stakeAmount,
            delayedWithdrawalRouter.userWithdrawalsLength(podOwner)
        );
        pod.withdrawBeforeRestaking();
        require(_getLatestDelayedWithdrawalAmount(podOwner) == stakeAmount, "Payment amount should be stake amount");
        require(
            pod.mostRecentWithdrawalTimestamp() == uint64(block.timestamp),
            "Most recent withdrawal block number not updated"
        );
    }

    function testDeployEigenPodWithoutActivateRestaking() public {
        // ./solidityProofGen "ValidatorFieldsProof" 302913 true "data/withdrawal_proof_goerli/goerli_block_header_6399998.json"  "data/withdrawal_proof_goerli/goerli_slot_6399998.json" "withdrawal_credential_proof_302913.json"
        setJSON("./src/test/test-data/withdrawal_credential_proof_302913.json");

        IEigenPod newPod = eigenPodManager.getPod(podOwner);

        cheats.startPrank(podOwner);
        eigenPodManager.stake{value: stakeAmount}(pubkey, signature, depositDataRoot);
        cheats.stopPrank();

        bytes32[][] memory validatorFieldsArray = new bytes32[][](1);
        validatorFieldsArray[0] = getValidatorFields();
        bytes[] memory proofsArray = new bytes[](1);
        proofsArray[0] = abi.encodePacked(getWithdrawalCredentialProof());
        BeaconChainProofs.StateRootProof memory stateRootProofStruct = _getStateRootProof();
        uint40[] memory validatorIndices = new uint40[](1);
        validatorIndices[0] = uint40(getValidatorIndex());
        BeaconChainOracleMock(address(beaconChainOracle)).setOracleBlockRootAtTimestamp(getLatestBlockRoot());

        //this simulates that hasRestaking is set to false, as would be the case for deployed pods that have not yet restaked prior to M2
        cheats.store(address(newPod), bytes32(uint256(52)), bytes32(uint256(0)));

        cheats.startPrank(podOwner);
        cheats.warp(GOERLI_GENESIS_TIME);
        cheats.expectRevert(bytes("EigenPod.hasEnabledRestaking: restaking is not enabled"));
        newPod.verifyWithdrawalCredentials(
            GOERLI_GENESIS_TIME,
            stateRootProofStruct,
            validatorIndices,
            proofsArray,
            validatorFieldsArray
        );
        cheats.stopPrank();
    }

    function testDeployEigenPodTooSoon() public {
        // ./solidityProofGen "ValidatorFieldsProof" 302913 true "data/withdrawal_proof_goerli/goerli_block_header_6399998.json"  "data/withdrawal_proof_goerli/goerli_slot_6399998.json" "withdrawal_credential_proof_302913.json"
        setJSON("./src/test/test-data/withdrawal_credential_proof_302913.json");

        IEigenPod newPod = eigenPodManager.getPod(podOwner);

        cheats.startPrank(podOwner);
        eigenPodManager.stake{value: stakeAmount}(pubkey, signature, depositDataRoot);
        cheats.stopPrank();

        uint64 timestamp = 0;
        bytes32[][] memory validatorFieldsArray = new bytes32[][](1);
        validatorFieldsArray[0] = getValidatorFields();
        bytes[] memory proofsArray = new bytes[](1);
        proofsArray[0] = abi.encodePacked(getWithdrawalCredentialProof());
        BeaconChainProofs.StateRootProof memory stateRootProofStruct = _getStateRootProof();
        uint40[] memory validatorIndices = new uint40[](1);
        validatorIndices[0] = uint40(getValidatorIndex());

        cheats.startPrank(podOwner);
        cheats.expectRevert(
            bytes(
                "EigenPod.proofIsForValidTimestamp: beacon chain proof must be for timestamp after mostRecentWithdrawalTimestamp"
            )
        );
        newPod.verifyWithdrawalCredentials(
            timestamp,
            stateRootProofStruct,
            validatorIndices,
            proofsArray,
            validatorFieldsArray
        );
        cheats.stopPrank();
    }

    function testWithdrawFromPod() public {
        cheats.startPrank(podOwner);
        eigenPodManager.stake{value: stakeAmount}(pubkey, signature, depositDataRoot);
        cheats.stopPrank();

        IEigenPod pod = eigenPodManager.getPod(podOwner);
        cheats.deal(address(pod), stakeAmount);

        // this is testing if pods deployed before M2 that do not have hasRestaked initialized to true, will revert
        cheats.store(address(pod), bytes32(uint256(52)), bytes32(uint256(1)));

        cheats.startPrank(podOwner);
        uint256 userWithdrawalsLength = delayedWithdrawalRouter.userWithdrawalsLength(podOwner);
        // cheats.expectEmit(true, true, true, true, address(delayedWithdrawalRouter));
        //cheats.expectEmit(true, true, true, true);
        emit DelayedWithdrawalCreated(podOwner, podOwner, stakeAmount, userWithdrawalsLength);
        pod.withdrawBeforeRestaking();
        cheats.stopPrank();
        require(address(pod).balance == 0, "Pod balance should be 0");
    }

    function testFullWithdrawalProof() public {
        setJSON("./src/test/test-data/fullWithdrawalProof_Latest.json");
        BeaconChainProofs.WithdrawalProof memory proofs = _getWithdrawalProof();
        bytes32 beaconStateRoot = getBeaconStateRoot();
        withdrawalFields = getWithdrawalFields();
        validatorFields = getValidatorFields();

        Relayer relay = new Relayer();

        relay.verifyWithdrawal(beaconStateRoot, withdrawalFields, proofs);
    }

    function testFullWithdrawalProofWithWrongIndices(
        uint64 wrongBlockRootIndex,
        uint64 wrongWithdrawalIndex,
        uint64 wrongHistoricalSummariesIndex
    ) public {
        uint256 BLOCK_ROOTS_TREE_HEIGHT = 13;
        uint256 WITHDRAWALS_TREE_HEIGHT = 4;
        uint256 HISTORICAL_SUMMARIES_TREE_HEIGHT = 24;
        cheats.assume(wrongBlockRootIndex > 2 ** BLOCK_ROOTS_TREE_HEIGHT);
        cheats.assume(wrongWithdrawalIndex > 2 ** WITHDRAWALS_TREE_HEIGHT);
        cheats.assume(wrongHistoricalSummariesIndex > 2 ** HISTORICAL_SUMMARIES_TREE_HEIGHT);

        Relayer relay = new Relayer();

        setJSON("./src/test/test-data/fullWithdrawalProof_Latest.json");
        bytes32 beaconStateRoot = getBeaconStateRoot();
        validatorFields = getValidatorFields();
        withdrawalFields = getWithdrawalFields();

        {
            BeaconChainProofs.WithdrawalProof memory wrongProofs = _getWithdrawalProof();
            wrongProofs.blockRootIndex = wrongBlockRootIndex;
            cheats.expectRevert(bytes("BeaconChainProofs.verifyWithdrawal: blockRootIndex is too large"));
            relay.verifyWithdrawal(beaconStateRoot, withdrawalFields, wrongProofs);
        }

        {
            BeaconChainProofs.WithdrawalProof memory wrongProofs = _getWithdrawalProof();
            wrongProofs.withdrawalIndex = wrongWithdrawalIndex;
            cheats.expectRevert(bytes("BeaconChainProofs.verifyWithdrawal: withdrawalIndex is too large"));
            relay.verifyWithdrawal(beaconStateRoot, withdrawalFields, wrongProofs);
        }

        {
            BeaconChainProofs.WithdrawalProof memory wrongProofs = _getWithdrawalProof();
            wrongProofs.historicalSummaryIndex = wrongHistoricalSummariesIndex;
            cheats.expectRevert(bytes("BeaconChainProofs.verifyWithdrawal: historicalSummaryIndex is too large"));
            relay.verifyWithdrawal(beaconStateRoot, withdrawalFields, wrongProofs);
        }
    }

    /// @notice This test is to ensure the full withdrawal flow works
    function testFullWithdrawalFlow() public returns (IEigenPod) {
        //this call is to ensure that validator 302913 has proven their withdrawalcreds
        // ./solidityProofGen "ValidatorFieldsProof" 302913 true "data/withdrawal_proof_goerli/goerli_block_header_6399998.json"  "data/withdrawal_proof_goerli/goerli_slot_6399998.json" "withdrawal_credential_proof_302913.json"         setJSON("./src/test/test-data/withdrawal_credential_proof_302913.json");
        setJSON("./src/test/test-data/withdrawal_credential_proof_302913.json");
        _testDeployAndVerifyNewEigenPod(podOwner, signature, depositDataRoot);
        IEigenPod newPod = eigenPodManager.getPod(podOwner);

        //./solidityProofGen "WithdrawalFieldsProof" 302913 146 8092 true false "data/withdrawal_proof_goerli/goerli_block_header_6399998.json" "data/withdrawal_proof_goerli/goerli_slot_6399998.json" "data/withdrawal_proof_goerli/goerli_slot_6397852.json" "data/withdrawal_proof_goerli/goerli_block_header_6397852.json" "data/withdrawal_proof_goerli/goerli_block_6397852.json" "fullWithdrawalProof_Latest.json" false
        // To get block header: curl -H "Accept: application/json" 'https://eigenlayer.spiceai.io/goerli/beacon/eth/v1/beacon/headers/6399000?api_key\="343035|f6ebfef661524745abb4f1fd908a76e8"' > block_header_6399000.json
        // To get block:  curl -H "Accept: application/json" 'https://eigenlayer.spiceai.io/goerli/beacon/eth/v2/beacon/blocks/6399000?api_key\="343035|f6ebfef661524745abb4f1fd908a76e8"' > block_6399000.json
        setJSON("./src/test/test-data/fullWithdrawalProof_Latest.json");
        return _proveWithdrawalForPod(newPod);
    }

    /**
     * @notice this test is to ensure that a full withdrawal can be made once a validator has processed their first full withrawal
     * This is specifically for the case where a validator has redeposited into their exited validator and needs to prove another withdrawal
     * to get their funds out
     */
    function testWithdrawAfterFullWithdrawal() external {
        IEigenPod pod = testFullWithdrawalFlow();

        // ./solidityProofGen "WithdrawalFieldsProof" 302913 146 8092 true false "data/withdrawal_proof_goerli/goerli_block_header_6399998.json" "data/withdrawal_proof_goerli/goerli_slot_6399998.json" "data/withdrawal_proof_goerli/goerli_slot_6397852.json" "data/withdrawal_proof_goerli/goerli_block_header_6397852.json" "data/withdrawal_proof_goerli/goerli_block_6397852.json" "fullWithdrawalProof_Latest_1SlotAdvanced.json" true
        setJSON("./src/test/test-data/fullWithdrawalProof_Latest_1SlotAdvanced.json");
        BeaconChainOracleMock(address(beaconChainOracle)).setOracleBlockRootAtTimestamp(getLatestBlockRoot());

        withdrawalFields = getWithdrawalFields();
        uint64 withdrawalAmountGwei = Endian.fromLittleEndianUint64(
            withdrawalFields[BeaconChainProofs.WITHDRAWAL_VALIDATOR_AMOUNT_INDEX]
        );
        uint64 leftOverBalanceWEI = uint64(
            withdrawalAmountGwei - _calculateRestakedBalanceGwei(pod.MAX_RESTAKED_BALANCE_GWEI_PER_VALIDATOR())
        ) * uint64(GWEI_TO_WEI);
        cheats.deal(address(pod), leftOverBalanceWEI);
        {
            BeaconChainProofs.WithdrawalProof[] memory withdrawalProofsArray = new BeaconChainProofs.WithdrawalProof[](
                1
            );
            withdrawalProofsArray[0] = _getWithdrawalProof();
            bytes[] memory validatorFieldsProofArray = new bytes[](1);
            validatorFieldsProofArray[0] = abi.encodePacked(getValidatorProof());
            bytes32[][] memory validatorFieldsArray = new bytes32[][](1);
            validatorFieldsArray[0] = getValidatorFields();
            bytes32[][] memory withdrawalFieldsArray = new bytes32[][](1);
            withdrawalFieldsArray[0] = withdrawalFields;

            BeaconChainProofs.StateRootProof memory stateRootProofStruct = _getStateRootProof();

            pod.verifyAndProcessWithdrawals(
                0,
                stateRootProofStruct,
                withdrawalProofsArray,
                validatorFieldsProofArray,
                validatorFieldsArray,
                withdrawalFieldsArray
            );
        }
    }

    function testProvingFullWithdrawalForTheSameSlotFails() external {
        IEigenPod pod = testFullWithdrawalFlow();

        {
            BeaconChainProofs.WithdrawalProof[] memory withdrawalProofsArray = new BeaconChainProofs.WithdrawalProof[](
                1
            );
            withdrawalProofsArray[0] = _getWithdrawalProof();
            bytes[] memory validatorFieldsProofArray = new bytes[](1);
            validatorFieldsProofArray[0] = abi.encodePacked(getValidatorProof());
            bytes32[][] memory validatorFieldsArray = new bytes32[][](1);
            validatorFieldsArray[0] = getValidatorFields();
            bytes32[][] memory withdrawalFieldsArray = new bytes32[][](1);
            withdrawalFieldsArray[0] = withdrawalFields;

            BeaconChainProofs.StateRootProof memory stateRootProofStruct = _getStateRootProof();

            cheats.expectRevert(
                bytes("EigenPod._verifyAndProcessWithdrawal: withdrawal has already been proven for this timestamp")
            );
            pod.verifyAndProcessWithdrawals(
                0,
                stateRootProofStruct,
                withdrawalProofsArray,
                validatorFieldsProofArray,
                validatorFieldsArray,
                withdrawalFieldsArray
            );
        }
    }

    /// @notice This test is to ensure that the partial withdrawal flow works correctly
    function testPartialWithdrawalFlow() public returns (IEigenPod) {
        //this call is to ensure that validator 61068 has proven their withdrawalcreds
        // ./solidityProofGen "ValidatorFieldsProof" 302913 true "data/withdrawal_proof_goerli/goerli_block_header_6399998.json"  "data/withdrawal_proof_goerli/goerli_slot_6399998.json" "withdrawal_credential_proof_302913.json"         setJSON("./src/test/test-data/withdrawal_credential_proof_302913.json");
        setJSON("./src/test/test-data/withdrawal_credential_proof_302913.json");
        _testDeployAndVerifyNewEigenPod(podOwner, signature, depositDataRoot);
        IEigenPod newPod = eigenPodManager.getPod(podOwner);

        //generate partialWithdrawalProofs.json with:
        // ./solidityProofGen "WithdrawalFieldsProof" 302913 146 8092 true true "data/withdrawal_proof_goerli/goerli_block_header_6399998.json" "data/withdrawal_proof_goerli/goerli_slot_6399998.json" "data/withdrawal_proof_goerli/goerli_slot_6397852.json" "data/withdrawal_proof_goerli/goerli_block_header_6397852.json" "data/withdrawal_proof_goerli/goerli_block_6397852.json" "partialWithdrawalProof_Latest.json" false
        setJSON("./src/test/test-data/partialWithdrawalProof_Latest.json");
        withdrawalFields = getWithdrawalFields();
        validatorFields = getValidatorFields();
        BeaconChainProofs.WithdrawalProof memory withdrawalProofs = _getWithdrawalProof();
        bytes memory validatorFieldsProof = abi.encodePacked(getValidatorProof());

        BeaconChainOracleMock(address(beaconChainOracle)).setOracleBlockRootAtTimestamp(getLatestBlockRoot());
        uint64 withdrawalAmountGwei = Endian.fromLittleEndianUint64(
            withdrawalFields[BeaconChainProofs.WITHDRAWAL_VALIDATOR_AMOUNT_INDEX]
        );
        uint40 validatorIndex = uint40(
            Endian.fromLittleEndianUint64(withdrawalFields[BeaconChainProofs.WITHDRAWAL_VALIDATOR_INDEX_INDEX])
        );

        cheats.deal(address(newPod), stakeAmount);
        {
            BeaconChainProofs.WithdrawalProof[] memory withdrawalProofsArray = new BeaconChainProofs.WithdrawalProof[](
                1
            );
            withdrawalProofsArray[0] = withdrawalProofs;
            bytes[] memory validatorFieldsProofArray = new bytes[](1);
            validatorFieldsProofArray[0] = validatorFieldsProof;
            bytes32[][] memory validatorFieldsArray = new bytes32[][](1);
            validatorFieldsArray[0] = validatorFields;
            bytes32[][] memory withdrawalFieldsArray = new bytes32[][](1);
            withdrawalFieldsArray[0] = withdrawalFields;

            uint256 delayedWithdrawalRouterContractBalanceBefore = address(delayedWithdrawalRouter).balance;

            BeaconChainProofs.StateRootProof memory stateRootProofStruct = _getStateRootProof();

            //cheats.expectEmit(true, true, true, true, address(newPod));
            emit PartialWithdrawalRedeemed(
                validatorIndex,
                _computeTimestampAtSlot(Endian.fromLittleEndianUint64(withdrawalProofs.slotRoot)),
                podOwner,
                withdrawalAmountGwei
            );
            newPod.verifyAndProcessWithdrawals(
                0,
                stateRootProofStruct,
                withdrawalProofsArray,
                validatorFieldsProofArray,
                validatorFieldsArray,
                withdrawalFieldsArray
            );
            require(
                newPod.provenWithdrawal(
                    validatorFields[0],
                    _computeTimestampAtSlot(Endian.fromLittleEndianUint64(withdrawalProofs.slotRoot))
                ),
                "provenPartialWithdrawal should be true"
            );
            withdrawalAmountGwei = uint64(withdrawalAmountGwei * GWEI_TO_WEI);
            require(
                address(delayedWithdrawalRouter).balance - delayedWithdrawalRouterContractBalanceBefore ==
                    withdrawalAmountGwei,
                "pod delayed withdrawal balance hasn't been updated correctly"
            );
        }

        cheats.roll(block.number + WITHDRAWAL_DELAY_BLOCKS + 1);
        uint256 podOwnerBalanceBefore = address(podOwner).balance;
        delayedWithdrawalRouter.claimDelayedWithdrawals(podOwner, 1);
        require(
            address(podOwner).balance - podOwnerBalanceBefore == withdrawalAmountGwei,
            "Pod owner balance hasn't been updated correctly"
        );
        return newPod;
    }

    /// @notice verifies that multiple partial withdrawals can be made before a full withdrawal
    function testProvingMultiplePartialWithdrawalsForSameSlot() public /*uint256 numPartialWithdrawals*/ {
        IEigenPod newPod = testPartialWithdrawalFlow();

        BeaconChainProofs.WithdrawalProof memory withdrawalProofs = _getWithdrawalProof();
        bytes memory validatorFieldsProof = abi.encodePacked(getValidatorProof());
        withdrawalFields = getWithdrawalFields();
        validatorFields = getValidatorFields();

        BeaconChainProofs.WithdrawalProof[] memory withdrawalProofsArray = new BeaconChainProofs.WithdrawalProof[](1);
        withdrawalProofsArray[0] = withdrawalProofs;
        bytes[] memory validatorFieldsProofArray = new bytes[](1);
        validatorFieldsProofArray[0] = validatorFieldsProof;
        bytes32[][] memory validatorFieldsArray = new bytes32[][](1);
        validatorFieldsArray[0] = validatorFields;
        bytes32[][] memory withdrawalFieldsArray = new bytes32[][](1);
        withdrawalFieldsArray[0] = withdrawalFields;

        BeaconChainProofs.StateRootProof memory stateRootProofStruct = _getStateRootProof();

        cheats.expectRevert(
            bytes("EigenPod._verifyAndProcessWithdrawal: withdrawal has already been proven for this timestamp")
        );
        newPod.verifyAndProcessWithdrawals(
            0,
            stateRootProofStruct,
            withdrawalProofsArray,
            validatorFieldsProofArray,
            validatorFieldsArray,
            withdrawalFieldsArray
        );
    }

    /// @notice verifies that multiple full withdrawals for a single validator fail
    function testDoubleFullWithdrawal() public returns (IEigenPod newPod) {
        newPod = testFullWithdrawalFlow();
        uint64 withdrawalAmountGwei = Endian.fromLittleEndianUint64(
            withdrawalFields[BeaconChainProofs.WITHDRAWAL_VALIDATOR_AMOUNT_INDEX]
        );
        uint64 leftOverBalanceWEI = uint64(withdrawalAmountGwei - newPod.MAX_RESTAKED_BALANCE_GWEI_PER_VALIDATOR()) *
            uint64(GWEI_TO_WEI);
        cheats.deal(address(newPod), leftOverBalanceWEI);

        BeaconChainProofs.WithdrawalProof memory withdrawalProofs = _getWithdrawalProof();
        bytes memory validatorFieldsProof = abi.encodePacked(getValidatorProof());
        withdrawalFields = getWithdrawalFields();
        validatorFields = getValidatorFields();

        BeaconChainProofs.WithdrawalProof[] memory withdrawalProofsArray = new BeaconChainProofs.WithdrawalProof[](1);
        withdrawalProofsArray[0] = withdrawalProofs;
        bytes[] memory validatorFieldsProofArray = new bytes[](1);
        validatorFieldsProofArray[0] = validatorFieldsProof;
        bytes32[][] memory validatorFieldsArray = new bytes32[][](1);
        validatorFieldsArray[0] = validatorFields;
        bytes32[][] memory withdrawalFieldsArray = new bytes32[][](1);
        withdrawalFieldsArray[0] = withdrawalFields;

        BeaconChainProofs.StateRootProof memory stateRootProofStruct = _getStateRootProof();

        cheats.expectRevert(
            bytes("EigenPod._verifyAndProcessWithdrawal: withdrawal has already been proven for this timestamp")
        );
        newPod.verifyAndProcessWithdrawals(
            0,
            stateRootProofStruct,
            withdrawalProofsArray,
            validatorFieldsProofArray,
            validatorFieldsArray,
            withdrawalFieldsArray
        );

        return newPod;
    }

    function testDeployAndVerifyNewEigenPod() public returns (IEigenPod) {
        // ./solidityProofGen "ValidatorFieldsProof" 302913 true "data/withdrawal_proof_goerli/goerli_block_header_6399998.json"  "data/withdrawal_proof_goerli/goerli_slot_6399998.json" "withdrawal_credential_proof_302913.json"         setJSON("./src/test/test-data/withdrawal_credential_proof_302913.json");
        setJSON("./src/test/test-data/withdrawal_credential_proof_302913.json");
        return _testDeployAndVerifyNewEigenPod(podOwner, signature, depositDataRoot);
    }

    // //test freezing operator after a beacon chain slashing event
    function testUpdateSlashedBeaconBalance() public {
        //make initial deposit
        // ./solidityProofGen "BalanceUpdateProof" 302913 false 0 "data/withdrawal_proof_goerli/goerli_block_header_6399998.json"  "data/withdrawal_proof_goerli/goerli_slot_6399998.json" "balanceUpdateProof_notOverCommitted_302913.json"
        setJSON("./src/test/test-data/balanceUpdateProof_notOverCommitted_302913.json");
        _testDeployAndVerifyNewEigenPod(podOwner, signature, depositDataRoot);
        IEigenPod newPod = eigenPodManager.getPod(podOwner);

        cheats.warp(GOERLI_GENESIS_TIME);
        // ./solidityProofGen "BalanceUpdateProof" 302913 true 0 "data/withdrawal_proof_goerli/goerli_block_header_6399998.json"  "data/withdrawal_proof_goerli/goerli_slot_6399998.json" "balanceUpdateProof_overCommitted_302913.json"
        setJSON("./src/test/test-data/balanceUpdateProof_overCommitted_302913.json");
        _proveOverCommittedStake(newPod);

        uint64 newValidatorBalance = BeaconChainProofs.getBalanceAtIndex(getBalanceRoot(), uint40(getValidatorIndex()));
        int256 beaconChainETHShares = eigenPodManager.podOwnerShares(podOwner);

        require(
            beaconChainETHShares == int256(_calculateRestakedBalanceGwei(newValidatorBalance) * GWEI_TO_WEI),
            "eigenPodManager shares not updated correctly"
        );
    }

    //test deploying an eigen pod with mismatched withdrawal credentials between the proof and the actual pod's address
    function testDeployNewEigenPodWithWrongWithdrawalCreds(address wrongWithdrawalAddress) public {
        // ./solidityProofGen "ValidatorFieldsProof" 302913 true "data/withdrawal_proof_goerli/goerli_block_header_6399998.json"  "data/withdrawal_proof_goerli/goerli_slot_6399998.json" "withdrawal_credential_proof_302913.json"         setJSON("./src/test/test-data/withdrawal_credential_proof_302913.json");
        setJSON("./src/test/test-data/withdrawal_credential_proof_302913.json");
        cheats.startPrank(podOwner);
        eigenPodManager.stake{value: stakeAmount}(pubkey, signature, depositDataRoot);
        cheats.stopPrank();

        IEigenPod newPod;
        newPod = eigenPodManager.getPod(podOwner);
        // make sure that wrongWithdrawalAddress is not set to actual pod address
        cheats.assume(wrongWithdrawalAddress != address(newPod));

        validatorFields = getValidatorFields();
        validatorFields[1] = abi.encodePacked(bytes1(uint8(1)), bytes11(0), wrongWithdrawalAddress).toBytes32(0);
        uint64 timestamp = 0;

        bytes32[][] memory validatorFieldsArray = new bytes32[][](1);
        validatorFieldsArray[0] = validatorFields;
        bytes[] memory proofsArray = new bytes[](1);
        proofsArray[0] = abi.encodePacked(getWithdrawalCredentialProof());
        uint40[] memory validatorIndices = new uint40[](1);
        validatorIndices[0] = uint40(validatorIndex0);

        cheats.startPrank(podOwner);
        cheats.warp(timestamp);
        if (!newPod.hasRestaked()) {
            newPod.activateRestaking();
        }
        // set oracle block root
        _setOracleBlockRoot();

        BeaconChainProofs.StateRootProof memory stateRootProofStruct = _getStateRootProof();

        cheats.warp(timestamp += 1);
        cheats.expectRevert(bytes("EigenPod.verifyCorrectWithdrawalCredentials: Proof is not for this EigenPod"));
        newPod.verifyWithdrawalCredentials(
            timestamp,
            stateRootProofStruct,
            validatorIndices,
            proofsArray,
            validatorFieldsArray
        );
        cheats.stopPrank();
    }

    function testVerifyWithdrawalCredsFromNonPodOwnerAddress(address nonPodOwnerAddress) public {
        // nonPodOwnerAddress must be different from podOwner
        cheats.assume(nonPodOwnerAddress != podOwner);
        // ./solidityProofGen "ValidatorFieldsProof" 302913 true "data/withdrawal_proof_goerli/goerli_block_header_6399998.json"  "data/withdrawal_proof_goerli/goerli_slot_6399998.json" "withdrawal_credential_proof_302913.json"         setJSON("./src/test/test-data/withdrawal_credential_proof_302913.json");
        setJSON("./src/test/test-data/withdrawal_credential_proof_302913.json");
        cheats.startPrank(podOwner);
        eigenPodManager.stake{value: stakeAmount}(pubkey, signature, depositDataRoot);
        cheats.stopPrank();

        IEigenPod newPod = eigenPodManager.getPod(podOwner);

        uint64 timestamp = 1;

        bytes32[][] memory validatorFieldsArray = new bytes32[][](1);
        validatorFieldsArray[0] = getValidatorFields();
        bytes[] memory proofsArray = new bytes[](1);
        proofsArray[0] = abi.encodePacked(getWithdrawalCredentialProof());
        uint40[] memory validatorIndices = new uint40[](1);
        validatorIndices[0] = uint40(validatorIndex0);

        BeaconChainProofs.StateRootProof memory stateRootProofStruct = _getStateRootProof();

        cheats.startPrank(nonPodOwnerAddress);
        cheats.expectRevert(bytes("EigenPod.onlyEigenPodOwner: not podOwner"));
        newPod.verifyWithdrawalCredentials(
            timestamp,
            stateRootProofStruct,
            validatorIndices,
            proofsArray,
            validatorFieldsArray
        );
        cheats.stopPrank();
    }

    //test that when withdrawal credentials are verified more than once, it reverts
    function testDeployNewEigenPodWithActiveValidator() public {
        // ./solidityProofGen "ValidatorFieldsProof" 302913 true "data/withdrawal_proof_goerli/goerli_block_header_6399998.json"  "data/withdrawal_proof_goerli/goerli_slot_6399998.json" "withdrawal_credential_proof_302913.json"         setJSON("./src/test/test-data/withdrawal_credential_proof_302913.json");
        setJSON("./src/test/test-data/withdrawal_credential_proof_302913.json");
        IEigenPod pod = _testDeployAndVerifyNewEigenPod(podOwner, signature, depositDataRoot);

        uint64 timestamp = 1;

        bytes32[][] memory validatorFieldsArray = new bytes32[][](1);
        validatorFieldsArray[0] = getValidatorFields();
        bytes[] memory proofsArray = new bytes[](1);
        proofsArray[0] = abi.encodePacked(getWithdrawalCredentialProof());

        uint40[] memory validatorIndices = new uint40[](1);
        validatorIndices[0] = uint40(getValidatorIndex());

        BeaconChainProofs.StateRootProof memory stateRootProofStruct = _getStateRootProof();

        cheats.startPrank(podOwner);
        cheats.expectRevert(
            bytes(
                "EigenPod.verifyCorrectWithdrawalCredentials: Validator must be inactive to prove withdrawal credentials"
            )
        );
        pod.verifyWithdrawalCredentials(
            timestamp,
            stateRootProofStruct,
            validatorIndices,
            proofsArray,
            validatorFieldsArray
        );
        cheats.stopPrank();
    }

    // // 3. Single withdrawal credential
    // // Test: Owner proves an withdrawal credential.
    // //                     validator status should be marked as ACTIVE

    function testProveSingleWithdrawalCredential() public {
        // ./solidityProofGen "ValidatorFieldsProof" 302913 true "data/withdrawal_proof_goerli/goerli_block_header_6399998.json"  "data/withdrawal_proof_goerli/goerli_slot_6399998.json" "withdrawal_credential_proof_302913.json"         setJSON("./src/test/test-data/withdrawal_credential_proof_302913.json");
        setJSON("./src/test/test-data/withdrawal_credential_proof_302913.json");
        IEigenPod pod = _testDeployAndVerifyNewEigenPod(podOwner, signature, depositDataRoot);
        bytes32 validatorPubkeyHash = getValidatorPubkeyHash();

        assertTrue(
            pod.validatorStatus(validatorPubkeyHash) == IEigenPod.VALIDATOR_STATUS.ACTIVE,
            "wrong validator status"
        );
    }

    // // 5. Prove overcommitted balance
    // // Setup: Run (3).
    // // Test: Watcher proves an overcommitted balance for validator from (3).
    // //                     validator status should be marked as OVERCOMMITTED

    function testProveOverCommittedBalance() public {
        // ./solidityProofGen "BalanceUpdateProof" 302913 false 0 "data/withdrawal_proof_goerli/goerli_block_header_6399998.json"  "data/withdrawal_proof_goerli/goerli_slot_6399998.json" "balanceUpdateProof_notOverCommitted_302913.json"
        setJSON("./src/test/test-data/balanceUpdateProof_notOverCommitted_302913.json");
        IEigenPod newPod = _testDeployAndVerifyNewEigenPod(podOwner, signature, depositDataRoot);
        // get beaconChainETH shares
        int256 beaconChainETHBefore = eigenPodManager.podOwnerShares(podOwner);

        bytes32 validatorPubkeyHash = getValidatorPubkeyHash();
        uint256 validatorRestakedBalanceBefore = newPod
            .validatorPubkeyHashToInfo(validatorPubkeyHash)
            .restakedBalanceGwei;

        // ./solidityProofGen "BalanceUpdateProof" 302913 true 0 "data/withdrawal_proof_goerli/goerli_block_header_6399998.json"  "data/withdrawal_proof_goerli/goerli_slot_6399998.json" "balanceUpdateProof_overCommitted_302913.json"
        setJSON("./src/test/test-data/balanceUpdateProof_overCommitted_302913.json");
        // prove overcommitted balance
        cheats.warp(GOERLI_GENESIS_TIME);
        _proveOverCommittedStake(newPod);

        uint256 validatorRestakedBalanceAfter = newPod
            .validatorPubkeyHashToInfo(validatorPubkeyHash)
            .restakedBalanceGwei;

        uint64 newValidatorBalance = BeaconChainProofs.getBalanceAtIndex(getBalanceRoot(), uint40(getValidatorIndex()));
        int256 shareDiff = beaconChainETHBefore - eigenPodManager.podOwnerShares(podOwner);

        assertTrue(
            eigenPodManager.podOwnerShares(podOwner) ==
                int256(_calculateRestakedBalanceGwei(newValidatorBalance) * GWEI_TO_WEI),
            "hysterisis not working"
        );
        assertTrue(
            beaconChainETHBefore - eigenPodManager.podOwnerShares(podOwner) == shareDiff,
            "BeaconChainETHShares not updated"
        );
        assertTrue(
            int256(validatorRestakedBalanceBefore) - int256(validatorRestakedBalanceAfter) ==
                shareDiff / int256(GWEI_TO_WEI),
            "validator restaked balance not updated"
        );
    }

    function testVerifyUndercommittedBalance() public {
        // ./solidityProofGen "BalanceUpdateProof" 302913 false 0 "data/withdrawal_proof_goerli/goerli_block_header_6399998.json"  "data/withdrawal_proof_goerli/goerli_slot_6399998.json" "balanceUpdateProof_notOverCommitted_302913.json"
        setJSON("./src/test/test-data/balanceUpdateProof_notOverCommitted_302913.json");
        IEigenPod newPod = _testDeployAndVerifyNewEigenPod(podOwner, signature, depositDataRoot);
        // get beaconChainETH shares
        int256 beaconChainETHBefore = eigenPodManager.podOwnerShares(podOwner);
        bytes32 validatorPubkeyHash = getValidatorPubkeyHash();
        uint256 validatorRestakedBalanceBefore = newPod
            .validatorPubkeyHashToInfo(validatorPubkeyHash)
            .restakedBalanceGwei;

        // ./solidityProofGen "BalanceUpdateProof" 302913 true 0 "data/withdrawal_proof_goerli/goerli_block_header_6399998.json"  "data/withdrawal_proof_goerli/goerli_slot_6399998.json" "balanceUpdateProof_overCommitted_302913.json"
        setJSON("./src/test/test-data/balanceUpdateProof_overCommitted_302913.json");
        // prove overcommitted balance
        cheats.warp(GOERLI_GENESIS_TIME);
        _proveOverCommittedStake(newPod);

        cheats.warp(block.timestamp + 1);
        // ./solidityProofGen "BalanceUpdateProof" 302913 false 100 "data/withdrawal_proof_goerli/goerli_slot_6399999.json"  "data/withdrawal_proof_goerli/goerli_slot_6399998.json" "balanceUpdateProof_notOverCommitted_302913_incrementedBlockBy100.json"
        setJSON("./src/test/test-data/balanceUpdateProof_notOverCommitted_302913_incrementedBlockBy100.json");
        _proveUnderCommittedStake(newPod);

        uint256 validatorRestakedBalanceAfter = newPod
            .validatorPubkeyHashToInfo(validatorPubkeyHash)
            .restakedBalanceGwei;

        uint64 newValidatorBalance = BeaconChainProofs.getBalanceAtIndex(getBalanceRoot(), uint40(getValidatorIndex()));
        int256 shareDiff = beaconChainETHBefore - eigenPodManager.podOwnerShares(podOwner);

        assertTrue(
            eigenPodManager.podOwnerShares(podOwner) ==
                int256(_calculateRestakedBalanceGwei(newValidatorBalance) * GWEI_TO_WEI),
            "hysterisis not working"
        );
        assertTrue(
            beaconChainETHBefore - eigenPodManager.podOwnerShares(podOwner) == shareDiff,
            "BeaconChainETHShares not updated"
        );
        assertTrue(
            int256(uint256(validatorRestakedBalanceBefore)) - int256(uint256(validatorRestakedBalanceAfter)) ==
                shareDiff / int256(GWEI_TO_WEI),
            "validator restaked balance not updated"
        );
    }

    function testTooSoonBalanceUpdate(uint64 oracleTimestamp, uint64 mostRecentBalanceUpdateTimestamp) external {
        cheats.assume(oracleTimestamp < mostRecentBalanceUpdateTimestamp);
        _deployInternalFunctionTester();

        setJSON("./src/test/test-data/balanceUpdateProof_notOverCommitted_302913.json");
        validatorFields = getValidatorFields();

        uint40[] memory validatorIndices = new uint40[](1);
        validatorIndices[0] = uint40(getValidatorIndex());
        BeaconChainProofs.BalanceUpdateProof memory proof = _getBalanceUpdateProof();

        bytes32 newBeaconStateRoot = getBeaconStateRoot();
        emit log_named_bytes32("newBeaconStateRoot", newBeaconStateRoot);
        BeaconChainOracleMock(address(beaconChainOracle)).setOracleBlockRootAtTimestamp(newBeaconStateRoot);

        cheats.expectRevert(
            bytes("EigenPod.verifyBalanceUpdate: Validators balance has already been updated for this timestamp")
        );
        podInternalFunctionTester.verifyBalanceUpdate(
            oracleTimestamp,
            0,
            bytes32(0),
            proof,
            validatorFields,
            mostRecentBalanceUpdateTimestamp
        );
    }

    function testDeployingEigenPodRevertsWhenPaused() external {
        // pause the contract
        cheats.startPrank(pauser);
        eigenPodManager.pause(2 ** PAUSED_NEW_EIGENPODS);
        cheats.stopPrank();

        cheats.startPrank(podOwner);
        cheats.expectRevert(bytes("Pausable: index is paused"));
        eigenPodManager.stake{value: stakeAmount}(pubkey, signature, depositDataRoot);
        cheats.stopPrank();
    }

    function testCreatePodWhenPaused() external {
        // pause the contract
        cheats.startPrank(pauser);
        eigenPodManager.pause(2 ** PAUSED_NEW_EIGENPODS);
        cheats.stopPrank();

        cheats.startPrank(podOwner);
        cheats.expectRevert(bytes("Pausable: index is paused"));
        eigenPodManager.createPod();
        cheats.stopPrank();
    }

    function testStakeOnEigenPodFromNonPodManagerAddress(address nonPodManager) external fuzzedAddress(nonPodManager) {
        cheats.assume(nonPodManager != address(eigenPodManager));

        cheats.startPrank(podOwner);
        eigenPodManager.stake{value: stakeAmount}(pubkey, signature, depositDataRoot);
        cheats.stopPrank();
        IEigenPod newPod = eigenPodManager.getPod(podOwner);

        cheats.deal(nonPodManager, stakeAmount);

        cheats.startPrank(nonPodManager);
        cheats.expectRevert(bytes("EigenPod.onlyEigenPodManager: not eigenPodManager"));
        newPod.stake{value: stakeAmount}(pubkey, signature, depositDataRoot);
        cheats.stopPrank();
    }

    function testCallWithdrawBeforeRestakingFromNonOwner(address nonPodOwner) external fuzzedAddress(nonPodOwner) {
        cheats.assume(nonPodOwner != podOwner);
        testStaking();
        IEigenPod pod = eigenPodManager.getPod(podOwner);

        // this is testing if pods deployed before M2 that do not have hasRestaked initialized to true, will revert
        cheats.store(address(pod), bytes32(uint256(52)), bytes32(0));
        require(pod.hasRestaked() == false, "Pod should not be restaked");

        //simulate a withdrawal
        cheats.startPrank(nonPodOwner);
        cheats.expectRevert(bytes("EigenPod.onlyEigenPodOwner: not podOwner"));
        pod.withdrawBeforeRestaking();
    }

    /* test deprecated since this is checked on the EigenPodManager level, rather than the EigenPod level
    TODO: @Sidu28 - check whether we have adequate coverage of the correct function
    function testWithdrawRestakedBeaconChainETHRevertsWhenPaused() external {
        // pause the contract
        cheats.startPrank(pauser);
        eigenPodManager.pause(2 ** PAUSED_WITHDRAW_RESTAKED_ETH);
        cheats.stopPrank();

        address recipient = address(this);
        uint256 amount = 1e18;
        IEigenPod eigenPod = eigenPodManager.getPod(podOwner);
        cheats.startPrank(address(eigenPodManager));
        cheats.expectRevert(bytes("Pausable: index is paused"));
        eigenPod.withdrawRestakedBeaconChainETH(recipient, amount);
        cheats.stopPrank();
    }
    */

    function testVerifyCorrectWithdrawalCredentialsRevertsWhenPaused() external {
        // ./solidityProofGen "ValidatorFieldsProof" 302913 true "data/withdrawal_proof_goerli/goerli_block_header_6399998.json"  "data/withdrawal_proof_goerli/goerli_slot_6399998.json" "withdrawal_credential_proof_302913.json"         setJSON("./src/test/test-data/withdrawal_credential_proof_302913.json");
        setJSON("./src/test/test-data/withdrawal_credential_proof_302913.json");
        bytes32 newBeaconStateRoot = getBeaconStateRoot();
        BeaconChainOracleMock(address(beaconChainOracle)).setOracleBlockRootAtTimestamp(newBeaconStateRoot);

        IEigenPod newPod = eigenPodManager.getPod(podOwner);

        cheats.startPrank(podOwner);
        cheats.expectEmit(true, true, true, true, address(newPod));
        emit EigenPodStaked(pubkey);
        eigenPodManager.stake{value: stakeAmount}(pubkey, signature, depositDataRoot);
        cheats.stopPrank();
        uint64 timestamp = 1;

        // pause the contract
        cheats.startPrank(pauser);
        eigenPodManager.pause(2 ** PAUSED_EIGENPODS_VERIFY_CREDENTIALS);
        cheats.stopPrank();

        bytes32[][] memory validatorFieldsArray = new bytes32[][](1);
        validatorFieldsArray[0] = getValidatorFields();

        bytes[] memory proofsArray = new bytes[](1);
        proofsArray[0] = abi.encodePacked(getWithdrawalCredentialProof());

        BeaconChainProofs.StateRootProof memory stateRootProofStruct = _getStateRootProof();

        uint40[] memory validatorIndices = new uint40[](1);
        validatorIndices[0] = uint40(getValidatorIndex());

        cheats.startPrank(podOwner);
        cheats.expectRevert(bytes("EigenPod.onlyWhenNotPaused: index is paused in EigenPodManager"));
        newPod.verifyWithdrawalCredentials(
            timestamp,
            stateRootProofStruct,
            validatorIndices,
            proofsArray,
            validatorFieldsArray
        );
        cheats.stopPrank();
    }

    function testVerifyOvercommittedStakeRevertsWhenPaused() external {
        // ./solidityProofGen "BalanceUpdateProof" 302913 false 0 "data/withdrawal_proof_goerli/goerli_block_header_6399998.json"  "data/withdrawal_proof_goerli/goerli_slot_6399998.json" "balanceUpdateProof_notOverCommitted_302913.json"
        setJSON("./src/test/test-data/balanceUpdateProof_notOverCommitted_302913.json");
        IEigenPod newPod = _testDeployAndVerifyNewEigenPod(podOwner, signature, depositDataRoot);

        // ./solidityProofGen "BalanceUpdateProof" 302913 true 0 "data/withdrawal_proof_goerli/goerli_block_header_6399998.json"  "data/withdrawal_proof_goerli/goerli_slot_6399998.json" "balanceUpdateProof_overCommitted_302913.json"
        setJSON("./src/test/test-data/balanceUpdateProof_overCommitted_302913.json");
        bytes32[][] memory validatorFieldsArray = new bytes32[][](1);
        validatorFieldsArray[0] = getValidatorFields();

        uint40[] memory validatorIndices = new uint40[](1);
        validatorIndices[0] = uint40(getValidatorIndex());

        BeaconChainProofs.BalanceUpdateProof[] memory proofs = new BeaconChainProofs.BalanceUpdateProof[](1);
        proofs[0] = _getBalanceUpdateProof();

        bytes32 newBeaconStateRoot = getBeaconStateRoot();
        BeaconChainOracleMock(address(beaconChainOracle)).setOracleBlockRootAtTimestamp(newBeaconStateRoot);
        BeaconChainProofs.StateRootProof memory stateRootProofStruct = _getStateRootProof();

        // pause the contract
        cheats.startPrank(pauser);
        eigenPodManager.pause(2 ** PAUSED_EIGENPODS_VERIFY_BALANCE_UPDATE);
        cheats.stopPrank();

        cheats.expectRevert(bytes("EigenPod.onlyWhenNotPaused: index is paused in EigenPodManager"));
        newPod.verifyBalanceUpdates(0, validatorIndices, stateRootProofStruct, proofs, validatorFieldsArray);
    }

    function testFullWithdrawalProofWithWrongWithdrawalFields(bytes32[] memory wrongWithdrawalFields) public {
        Relayer relay = new Relayer();
        uint256 WITHDRAWAL_FIELD_TREE_HEIGHT = 2;

        setJSON("./src/test/test-data/fullWithdrawalProof_Latest.json");
        BeaconChainProofs.WithdrawalProof memory proofs = _getWithdrawalProof();
        bytes32 beaconStateRoot = getBeaconStateRoot();
        cheats.assume(wrongWithdrawalFields.length != 2 ** WITHDRAWAL_FIELD_TREE_HEIGHT);
        validatorFields = getValidatorFields();

        cheats.expectRevert(bytes("BeaconChainProofs.verifyWithdrawal: withdrawalFields has incorrect length"));
        relay.verifyWithdrawal(beaconStateRoot, wrongWithdrawalFields, proofs);
    }

    function testCheckThatHasRestakedIsSetToTrue() public returns (IEigenPod) {
        testStaking();
        IEigenPod pod = eigenPodManager.getPod(podOwner);
        require(pod.hasRestaked() == true, "Pod should not be restaked");
        return pod;
    }

    function testActivateRestakingWithM2Pods() external {
        IEigenPod pod = testCheckThatHasRestakedIsSetToTrue();
        cheats.startPrank(podOwner);
        cheats.expectRevert(bytes("EigenPod.hasNeverRestaked: restaking is enabled"));
        pod.activateRestaking();
        cheats.stopPrank();
    }

    function testWithdrawBeforeRestakingWithM2Pods() external {
        IEigenPod pod = testCheckThatHasRestakedIsSetToTrue();
        cheats.startPrank(podOwner);
        cheats.expectRevert(bytes("EigenPod.hasNeverRestaked: restaking is enabled"));
        pod.withdrawBeforeRestaking();
        cheats.stopPrank();
    }

    function testAttemptedWithdrawalAfterVerifyingWithdrawalCredentials() public {
        testDeployAndVerifyNewEigenPod();
        IEigenPod pod = eigenPodManager.getPod(podOwner);
        cheats.startPrank(podOwner);
        cheats.expectRevert(bytes("EigenPod.hasNeverRestaked: restaking is enabled"));
        IEigenPod(pod).withdrawBeforeRestaking();
        cheats.stopPrank();
    }

    function testBalanceProofWithWrongTimestamp(uint64 timestamp) public {
        cheats.assume(timestamp > GOERLI_GENESIS_TIME);
        // ./solidityProofGen "BalanceUpdateProof" 302913 false 0 "data/withdrawal_proof_goerli/goerli_slot_6399999.json"  "data/withdrawal_proof_goerli/goerli_slot_6399998.json" "balanceUpdateProof_notOverCommitted_302913.json"
        setJSON("./src/test/test-data/balanceUpdateProof_notOverCommitted_302913.json");
        IEigenPod newPod = _testDeployAndVerifyNewEigenPod(podOwner, signature, depositDataRoot);

        // ./solidityProofGen "BalanceUpdateProof" 302913 true 0 "data/withdrawal_proof_goerli/goerli_slot_6399999.json"  "data/withdrawal_proof_goerli/goerli_slot_6399998.json" "balanceUpdateProof_overCommitted_302913.json"
        setJSON("./src/test/test-data/balanceUpdateProof_overCommitted_302913.json");
        // prove overcommitted balance
        cheats.warp(timestamp);
        _proveOverCommittedStake(newPod);

        bytes32[][] memory validatorFieldsArray = new bytes32[][](1);
        validatorFieldsArray[0] = getValidatorFields();

        uint40[] memory validatorIndices = new uint40[](1);
        validatorIndices[0] = uint40(getValidatorIndex());

        BeaconChainProofs.BalanceUpdateProof[] memory proofs = new BeaconChainProofs.BalanceUpdateProof[](1);
        proofs[0] = _getBalanceUpdateProof();

        bytes32 newLatestBlockRoot = getLatestBlockRoot();
        BeaconChainOracleMock(address(beaconChainOracle)).setOracleBlockRootAtTimestamp(newLatestBlockRoot);
        BeaconChainProofs.StateRootProof memory stateRootProofStruct = _getStateRootProof();

        cheats.expectRevert(
            bytes("EigenPod.verifyBalanceUpdate: Validators balance has already been updated for this timestamp")
        );
        newPod.verifyBalanceUpdates(
            uint64(block.timestamp - 1),
            validatorIndices,
            stateRootProofStruct,
            proofs,
            validatorFieldsArray
        );
    }

    function testProcessFullWithdrawalForLessThanMaxRestakedBalance(uint64 withdrawalAmount) public {
        _deployInternalFunctionTester();
        cheats.assume(withdrawalAmount > 0 && withdrawalAmount < MAX_RESTAKED_BALANCE_GWEI_PER_VALIDATOR);
        IEigenPod.ValidatorInfo memory validatorInfo = IEigenPod.ValidatorInfo({
            validatorIndex: 0,
            restakedBalanceGwei: 0,
            mostRecentBalanceUpdateTimestamp: 0,
            status: IEigenPod.VALIDATOR_STATUS.ACTIVE
        });
        uint64 balanceBefore = podInternalFunctionTester.withdrawableRestakedExecutionLayerGwei();
        podInternalFunctionTester.processFullWithdrawal(0, bytes32(0), 0, podOwner, withdrawalAmount, validatorInfo);
        require(
            podInternalFunctionTester.withdrawableRestakedExecutionLayerGwei() - balanceBefore == withdrawalAmount,
            "withdrawableRestakedExecutionLayerGwei hasn't been updated correctly"
        );
    }

    function testWithdrawBeforeRestakingAfterRestaking() public {
        // ./solidityProofGen "ValidatorFieldsProof" 302913 true "data/withdrawal_proof_goerli/goerli_slot_6399999.json"  "data/withdrawal_proof_goerli/goerli_slot_6399998.json" "withdrawal_credential_proof_510257.json"
        setJSON("./src/test/test-data/withdrawal_credential_proof_302913.json");

        IEigenPod pod = _testDeployAndVerifyNewEigenPod(podOwner, signature, depositDataRoot);

        cheats.expectRevert(bytes("EigenPod.hasNeverRestaked: restaking is enabled"));
        cheats.startPrank(podOwner);
        pod.withdrawBeforeRestaking();
        cheats.stopPrank();
    }

    //post M2, all new pods deployed will have "hasRestaked = true".  THis tests that
    function testDeployedPodIsRestaked() public fuzzedAddress(podOwner) {
        cheats.startPrank(podOwner);
        eigenPodManager.createPod();
        cheats.stopPrank();

        IEigenPod pod = eigenPodManager.getPod(podOwner);
        require(pod.hasRestaked() == true, "Pod should be restaked");
    }

    function testTryToActivateRestakingAfterHasRestakedIsSet() public {
        cheats.startPrank(podOwner);
        eigenPodManager.createPod();
        cheats.stopPrank();

        IEigenPod pod = eigenPodManager.getPod(podOwner);
        require(pod.hasRestaked() == true, "Pod should be restaked");

        cheats.startPrank(podOwner);
        cheats.expectRevert(bytes("EigenPod.hasNeverRestaked: restaking is enabled"));
        pod.activateRestaking();
    }

    function testTryToWithdrawBeforeRestakingAfterHasRestakedIsSet() public {
        cheats.startPrank(podOwner);
        eigenPodManager.createPod();
        cheats.stopPrank();

        IEigenPod pod = eigenPodManager.getPod(podOwner);
        require(pod.hasRestaked() == true, "Pod should be restaked");

        cheats.startPrank(podOwner);
        cheats.expectRevert(bytes("EigenPod.hasNeverRestaked: restaking is enabled"));
        pod.withdrawBeforeRestaking();
    }

    function testMismatchedWithdrawalProofInputs(uint64 numValidators, uint64 numValidatorProofs) external {
        cheats.assume(numValidators < numValidatorProofs && numValidatorProofs < 5);

        setJSON("./src/test/test-data/withdrawal_credential_proof_302913.json");
        _testDeployAndVerifyNewEigenPod(podOwner, signature, depositDataRoot);
        IEigenPod newPod = eigenPodManager.getPod(podOwner);

        setJSON("./src/test/test-data/fullWithdrawalProof_Latest.json");
        bytes[] memory validatorFieldsProofArray = new bytes[](numValidatorProofs);
        for (uint256 index = 0; index < numValidators; index++) {
            validatorFieldsProofArray[index] = abi.encodePacked(getValidatorProof());
        }
        bytes32[][] memory validatorFieldsArray = new bytes32[][](numValidators);
        for (uint256 index = 0; index < validatorFieldsArray.length; index++) {
            validatorFieldsArray[index] = getValidatorFields();
        }

        BeaconChainProofs.StateRootProof memory stateRootProofStruct = _getStateRootProof();
        BeaconChainProofs.WithdrawalProof[] memory withdrawalProofsArray = new BeaconChainProofs.WithdrawalProof[](1);
        withdrawalProofsArray[0] = _getWithdrawalProof();
        bytes32[][] memory withdrawalFieldsArray = new bytes32[][](1);
        withdrawalFieldsArray[0] = withdrawalFields;

        cheats.expectRevert(bytes("EigenPod.verifyAndProcessWithdrawals: inputs must be same length"));
        newPod.verifyAndProcessWithdrawals(
            0,
            stateRootProofStruct,
            withdrawalProofsArray,
            validatorFieldsProofArray,
            validatorFieldsArray,
            withdrawalFieldsArray
        );
    }

    function testProveWithdrawalFromBeforeLastWithdrawBeforeRestaking() external {
        setJSON("./src/test/test-data/withdrawal_credential_proof_302913.json");
        _testDeployAndVerifyNewEigenPod(podOwner, signature, depositDataRoot);
        IEigenPod pod = eigenPodManager.getPod(podOwner);

        cheats.store(address(pod), bytes32(uint256(52)), bytes32(uint256(1)));
        require(pod.hasRestaked() != true, "Pod should not be restaked");

        setJSON("./src/test/test-data/fullWithdrawalProof_Latest.json");
        BeaconChainOracleMock(address(beaconChainOracle)).setOracleBlockRootAtTimestamp(getLatestBlockRoot());

        BeaconChainProofs.WithdrawalProof[] memory withdrawalProofsArray = new BeaconChainProofs.WithdrawalProof[](1);
        withdrawalProofsArray[0] = _getWithdrawalProof();
        uint64 timestampOfWithdrawal = Endian.fromLittleEndianUint64(withdrawalProofsArray[0].timestampRoot);
        uint256 newTimestamp = timestampOfWithdrawal + 2500;
        cheats.warp(newTimestamp);
        cheats.startPrank(podOwner);
        pod.withdrawBeforeRestaking();
        cheats.stopPrank();

        bytes[] memory validatorFieldsProofArray = new bytes[](1);
        validatorFieldsProofArray[0] = abi.encodePacked(getValidatorProof());
        bytes32[][] memory validatorFieldsArray = new bytes32[][](1);
        validatorFieldsArray[0] = getValidatorFields();

        BeaconChainProofs.StateRootProof memory stateRootProofStruct = _getStateRootProof();
        bytes32[][] memory withdrawalFieldsArray = new bytes32[][](1);
        withdrawalFieldsArray[0] = withdrawalFields;
        cheats.warp(timestampOfWithdrawal);

        cheats.expectRevert(
            bytes(
                "EigenPod.proofIsForValidTimestamp: beacon chain proof must be for timestamp after mostRecentWithdrawalTimestamp"
            )
        );
        pod.verifyAndProcessWithdrawals(
            0,
            stateRootProofStruct,
            withdrawalProofsArray,
            validatorFieldsProofArray,
            validatorFieldsArray,
            withdrawalFieldsArray
        );
    }

    function testPodReceiveFallBack(uint256 amountETH) external {
        cheats.assume(amountETH > 0);
        setJSON("./src/test/test-data/withdrawal_credential_proof_302913.json");
        _testDeployAndVerifyNewEigenPod(podOwner, signature, depositDataRoot);
        IEigenPod pod = eigenPodManager.getPod(podOwner);
        cheats.deal(address(this), amountETH);

        Address.sendValue(payable(address(pod)), amountETH);
        require(address(pod).balance == amountETH, "Pod should have received ETH");
    }

    /**
     * This is a regression test for a bug (EIG-14) found by Hexens.  Lets say podOwner sends 32 ETH to the EigenPod,
     * the nonBeaconChainETHBalanceWei increases by 32 ETH. podOwner calls withdrawBeforeRestaking, which
     * will simply send the entire ETH balance (32 ETH) to the owner. The owner activates restaking,
     * creates a validator and verifies the withdrawal credentials, receiving 32 ETH in shares.
     * They can exit the validator, the pod gets the 32ETH and they can call withdrawNonBeaconChainETHBalanceWei
     * And simply withdraw the 32ETH because nonBeaconChainETHBalanceWei is 32ETH.  This was an issue because
     * nonBeaconChainETHBalanceWei was never zeroed out in _processWithdrawalBeforeRestaking
     */
    function testValidatorBalanceCannotBeRemovedFromPodViaNonBeaconChainETHBalanceWei() external {
        cheats.startPrank(podOwner);
        IEigenPod newPod = eigenPodManager.getPod(podOwner);
        cheats.expectEmit(true, true, true, true, address(newPod));
        emit EigenPodStaked(pubkey);
        eigenPodManager.stake{value: stakeAmount}(pubkey, signature, depositDataRoot);
        cheats.stopPrank();

        uint256 amount = 32 ether;

        cheats.store(address(newPod), bytes32(uint256(52)), bytes32(0));
        cheats.deal(address(this), amount);
        // simulate a withdrawal processed on the beacon chain, pod balance goes to 32 ETH
        Address.sendValue(payable(address(newPod)), amount);
        require(newPod.nonBeaconChainETHBalanceWei() == amount, "nonBeaconChainETHBalanceWei should be 32 ETH");
        //simulate that hasRestaked is set to false, so that we can test withdrawBeforeRestaking for pods deployed before M2 activation
        cheats.store(address(newPod), bytes32(uint256(52)), bytes32(uint256(1)));
        //this is an M1 pod so hasRestaked should be false
        require(newPod.hasRestaked() == false, "Pod should be restaked");
        cheats.startPrank(podOwner);
        newPod.activateRestaking();
        cheats.stopPrank();
        require(newPod.nonBeaconChainETHBalanceWei() == 0, "nonBeaconChainETHBalanceWei should be 32 ETH");
    }

    /**
     * Regression test for a bug that allowed balance updates to be made for withdrawn validators.  Thus
     * the validator's balance could be maliciously proven to be 0 before the validator themselves are
     * able to prove their withdrawal.
     */
    function testBalanceUpdateMadeAfterWithdrawableEpochFails() external {
        //make initial deposit
        // ./solidityProofGen "BalanceUpdateProof" 302913 false 0 "data/withdrawal_proof_goerli/goerli_slot_6399999.json"  "data/withdrawal_proof_goerli/goerli_slot_6399998.json" "balanceUpdateProof_notOverCommitted_302913.json"
        setJSON("./src/test/test-data/balanceUpdateProof_notOverCommitted_302913.json");
        _testDeployAndVerifyNewEigenPod(podOwner, signature, depositDataRoot);
        IEigenPod newPod = eigenPodManager.getPod(podOwner);

        cheats.roll(block.number + 1);
        // ./solidityProofGen "BalanceUpdateProof" 302913 true 0 "data/withdrawal_proof_goerli/goerli_slot_6399999.json"  "data/withdrawal_proof_goerli/goerli_slot_6399998.json" "balanceUpdateProof_overCommitted_302913.json"
        setJSON("./src/test/test-data/balanceUpdateProof_overCommitted_302913.json");
        bytes32[][] memory validatorFieldsArray = new bytes32[][](1);
        validatorFieldsArray[0] = getValidatorFields();

        uint40[] memory validatorIndices = new uint40[](1);
        validatorIndices[0] = uint40(getValidatorIndex());

        BeaconChainProofs.BalanceUpdateProof[] memory proofs = new BeaconChainProofs.BalanceUpdateProof[](1);
        proofs[0] = _getBalanceUpdateProof();
        bytes32 newLatestBlockRoot = getLatestBlockRoot();
        BeaconChainOracleMock(address(beaconChainOracle)).setOracleBlockRootAtTimestamp(newLatestBlockRoot);
        BeaconChainProofs.StateRootProof memory stateRootProofStruct = _getStateRootProof();
        proofs[0].balanceRoot = bytes32(uint256(0));

        validatorFieldsArray[0][7] = bytes32(uint256(0));
        cheats.warp(GOERLI_GENESIS_TIME + 1 days);
        uint64 oracleTimestamp = uint64(block.timestamp);
        cheats.expectRevert(bytes("EigenPod.verifyBalanceUpdate: validator is withdrawable but has not withdrawn"));
        newPod.verifyBalanceUpdates(
            oracleTimestamp,
            validatorIndices,
            stateRootProofStruct,
            proofs,
            validatorFieldsArray
        );
    }

    function testWithdrawlBeforeRestakingFromNonPodOwnerAddress(address nonPodOwner) external {
        cheats.assume(nonPodOwner != podOwner);
        cheats.startPrank(podOwner);
        IEigenPod newPod = eigenPodManager.getPod(podOwner);
        cheats.expectEmit(true, true, true, true, address(newPod));
        emit EigenPodStaked(pubkey);
        eigenPodManager.stake{value: stakeAmount}(pubkey, signature, depositDataRoot);
        cheats.stopPrank();
        cheats.startPrank(nonPodOwner);
        cheats.expectRevert(bytes("EigenPod.onlyEigenPodOwner: not podOwner"));
        newPod.withdrawBeforeRestaking();
        cheats.stopPrank();
    }

    function testDelayedWithdrawalIsCreatedByWithdrawBeforeRestaking() external {
        cheats.startPrank(podOwner);
        IEigenPod newPod = eigenPodManager.getPod(podOwner);
        cheats.expectEmit(true, true, true, true, address(newPod));
        emit EigenPodStaked(pubkey);
        eigenPodManager.stake{value: stakeAmount}(pubkey, signature, depositDataRoot);
        cheats.stopPrank();

        uint256 amount = 32 ether;

        cheats.store(address(newPod), bytes32(uint256(52)), bytes32(0));
        cheats.deal(address(this), amount);
        // simulate a withdrawal processed on the beacon chain, pod balance goes to 32 ETH
        Address.sendValue(payable(address(newPod)), amount);
        require(newPod.nonBeaconChainETHBalanceWei() == amount, "nonBeaconChainETHBalanceWei should be 32 ETH");

        cheats.startPrank(podOwner);
        newPod.withdrawBeforeRestaking();
        cheats.stopPrank();

        require(_getLatestDelayedWithdrawalAmount(podOwner) == amount, "Payment amount should be stake amount");
        require(newPod.nonBeaconChainETHBalanceWei() == 0, "nonBeaconChainETHBalanceWei should be 32 ETH");
    }

    function testFullWithdrawalAmounts(bytes32 pubkeyHash, uint64 withdrawalAmount) external {
        _deployInternalFunctionTester();
        IEigenPod.ValidatorInfo memory validatorInfo = IEigenPod.ValidatorInfo({
            validatorIndex: 0,
            restakedBalanceGwei: 0,
            mostRecentBalanceUpdateTimestamp: 0,
            status: IEigenPod.VALIDATOR_STATUS.ACTIVE
        });
        IEigenPod.VerifiedWithdrawal memory vw = podInternalFunctionTester.processFullWithdrawal(
            0,
            pubkeyHash,
            0,
            podOwner,
            withdrawalAmount,
            validatorInfo
        );

        if (withdrawalAmount > podInternalFunctionTester.MAX_RESTAKED_BALANCE_GWEI_PER_VALIDATOR()) {
            require(
                vw.amountToSendGwei ==
                    withdrawalAmount - podInternalFunctionTester.MAX_RESTAKED_BALANCE_GWEI_PER_VALIDATOR(),
                "newAmount should be MAX_RESTAKED_BALANCE_GWEI_PER_VALIDATOR"
            );
        } else {
            require(vw.amountToSendGwei == 0, "newAmount should be withdrawalAmount");
        }
    }

    function testProcessPartialWithdrawal(
        uint40 validatorIndex,
        uint64 withdrawalTimestamp,
        address recipient,
        uint64 partialWithdrawalAmountGwei
    ) external {
        _deployInternalFunctionTester();
        cheats.expectEmit(true, true, true, true, address(podInternalFunctionTester));
        emit PartialWithdrawalRedeemed(validatorIndex, withdrawalTimestamp, recipient, partialWithdrawalAmountGwei);
        IEigenPod.VerifiedWithdrawal memory vw = podInternalFunctionTester.processPartialWithdrawal(
            validatorIndex,
            withdrawalTimestamp,
            recipient,
            partialWithdrawalAmountGwei
        );

        require(vw.amountToSendGwei == partialWithdrawalAmountGwei, "newAmount should be partialWithdrawalAmountGwei");
    }

    function testRecoverTokens(uint256 amount, address recipient) external {
        cheats.assume(amount > 0 && amount < 1e30);
        IEigenPod pod = testDeployAndVerifyNewEigenPod();
        IERC20 randomToken = new ERC20PresetFixedSupply("rand", "RAND", 1e30, address(this));

        IERC20[] memory tokens = new IERC20[](1);
        tokens[0] = randomToken;
        uint256[] memory amounts = new uint256[](1);
        amounts[0] = amount;

        randomToken.transfer(address(pod), amount);
        require(randomToken.balanceOf(address(pod)) == amount, "randomToken balance should be amount");

        uint256 recipientBalanceBefore = randomToken.balanceOf(recipient);

        cheats.startPrank(podOwner);
        pod.recoverTokens(tokens, amounts, recipient);
        cheats.stopPrank();
        require(
            randomToken.balanceOf(address(recipient)) - recipientBalanceBefore == amount,
            "recipient should have received amount"
        );
    }

    function testRecoverTokensMismatchedInputs() external {
        uint256 tokenListLen = 5;
        uint256 amountsToWithdrawLen = 2;

        IEigenPod pod = testDeployAndVerifyNewEigenPod();

        IERC20[] memory tokens = new IERC20[](tokenListLen);
        uint256[] memory amounts = new uint256[](amountsToWithdrawLen);

        cheats.expectRevert(bytes("EigenPod.recoverTokens: tokenList and amountsToWithdraw must be same length"));
        cheats.startPrank(podOwner);
        pod.recoverTokens(tokens, amounts, address(this));
        cheats.stopPrank();
    }

    function _proveOverCommittedStake(IEigenPod newPod) internal {
        bytes32[][] memory validatorFieldsArray = new bytes32[][](1);
        validatorFieldsArray[0] = getValidatorFields();

        uint40[] memory validatorIndices = new uint40[](1);
        validatorIndices[0] = uint40(getValidatorIndex());

        BeaconChainProofs.BalanceUpdateProof[] memory proofs = new BeaconChainProofs.BalanceUpdateProof[](1);
        proofs[0] = _getBalanceUpdateProof();

        bytes32 newLatestBlockRoot = getLatestBlockRoot();
        BeaconChainOracleMock(address(beaconChainOracle)).setOracleBlockRootAtTimestamp(newLatestBlockRoot);
        BeaconChainProofs.StateRootProof memory stateRootProofStruct = _getStateRootProof();
        newPod.verifyBalanceUpdates(
            uint64(block.timestamp),
            validatorIndices,
            stateRootProofStruct,
            proofs,
            validatorFieldsArray
        );
    }

    function _proveUnderCommittedStake(IEigenPod newPod) internal {
        bytes32[][] memory validatorFieldsArray = new bytes32[][](1);
        validatorFieldsArray[0] = getValidatorFields();

        uint40[] memory validatorIndices = new uint40[](1);
        validatorIndices[0] = uint40(getValidatorIndex());

        BeaconChainProofs.BalanceUpdateProof[] memory proofs = new BeaconChainProofs.BalanceUpdateProof[](1);
        proofs[0] = _getBalanceUpdateProof();

        bytes32 newLatestBlockRoot = getLatestBlockRoot();
        BeaconChainOracleMock(address(beaconChainOracle)).setOracleBlockRootAtTimestamp(newLatestBlockRoot);
        BeaconChainProofs.StateRootProof memory stateRootProofStruct = _getStateRootProof();

        newPod.verifyBalanceUpdates(
            uint64(block.timestamp),
            validatorIndices,
            stateRootProofStruct,
            proofs,
            validatorFieldsArray
        );
        require(newPod.validatorPubkeyHashToInfo(getValidatorPubkeyHash()).status == IEigenPod.VALIDATOR_STATUS.ACTIVE);
    }

    function testStake(bytes calldata _pubkey, bytes calldata _signature, bytes32 _depositDataRoot) public {
        // should fail if no/wrong value is provided
        cheats.startPrank(podOwner);
        cheats.expectRevert("EigenPod.stake: must initially stake for any validator with 32 ether");
        eigenPodManager.stake(_pubkey, _signature, _depositDataRoot);
        cheats.expectRevert("EigenPod.stake: must initially stake for any validator with 32 ether");
        eigenPodManager.stake{value: 12 ether}(_pubkey, _signature, _depositDataRoot);

        IEigenPod newPod = eigenPodManager.getPod(podOwner);

        // successful call
        cheats.expectEmit(true, true, true, true, address(newPod));
        emit EigenPodStaked(_pubkey);
        eigenPodManager.stake{value: 32 ether}(_pubkey, _signature, _depositDataRoot);
        cheats.stopPrank();
    }

    /// @notice Test that the Merkle proof verification fails when the proof length is 0
    function testVerifyInclusionSha256FailsForEmptyProof(bytes32 root, bytes32 leaf, uint256 index) public {
        bytes memory emptyProof = new bytes(0);
        cheats.expectRevert(
            bytes("Merkle.processInclusionProofSha256: proof length should be a non-zero multiple of 32")
        );
        Merkle.verifyInclusionSha256(emptyProof, root, leaf, index);
    }

    /// @notice Test that the Merkle proof verification fails when the proof length is not a multple of 32
    function testVerifyInclusionSha256FailsForNonMultipleOf32ProofLength(
        bytes32 root,
        bytes32 leaf,
        uint256 index,
        bytes memory proof
    ) public {
        cheats.assume(proof.length % 32 != 0);
        cheats.expectRevert(
            bytes("Merkle.processInclusionProofSha256: proof length should be a non-zero multiple of 32")
        );
        Merkle.verifyInclusionSha256(proof, root, leaf, index);
    }

    /// @notice Test that the Merkle proof verification fails when the proof length is empty
    function testVerifyInclusionKeccakFailsForEmptyProof(bytes32 root, bytes32 leaf, uint256 index) public {
        bytes memory emptyProof = new bytes(0);
        cheats.expectRevert(
            bytes("Merkle.processInclusionProofKeccak: proof length should be a non-zero multiple of 32")
        );
        Merkle.verifyInclusionKeccak(emptyProof, root, leaf, index);
    }

    /// @notice Test that the Merkle proof verification fails when the proof length is not a multiple of 32
    function testVerifyInclusionKeccakFailsForNonMultipleOf32ProofLength(
        bytes32 root,
        bytes32 leaf,
        uint256 index,
        bytes memory proof
    ) public {
        cheats.assume(proof.length % 32 != 0);
        cheats.expectRevert(
            bytes("Merkle.processInclusionProofKeccak: proof length should be a non-zero multiple of 32")
        );
        Merkle.verifyInclusionKeccak(proof, root, leaf, index);
    }

    // verifies that the `numPod` variable increments correctly on a succesful call to the `EigenPod.stake` function
    function test_incrementNumPodsOnStake(
        bytes calldata _pubkey,
        bytes calldata _signature,
        bytes32 _depositDataRoot
    ) public {
        uint256 numPodsBefore = EigenPodManager(address(eigenPodManager)).numPods();
        testStake(_pubkey, _signature, _depositDataRoot);
        uint256 numPodsAfter = EigenPodManager(address(eigenPodManager)).numPods();
        require(numPodsAfter == numPodsBefore + 1, "numPods did not increment correctly");
    }

    // verifies that the `maxPods` variable is enforced on the `EigenPod.stake` function
    function test_maxPodsEnforcementOnStake(
        bytes calldata _pubkey,
        bytes calldata _signature,
        bytes32 _depositDataRoot
    ) public {
        // set pod limit to current number of pods
        cheats.startPrank(unpauser);
        EigenPodManager(address(eigenPodManager)).setMaxPods(EigenPodManager(address(eigenPodManager)).numPods());
        cheats.stopPrank();

        cheats.startPrank(podOwner);
        cheats.expectRevert("EigenPodManager._deployPod: pod limit reached");
        eigenPodManager.stake{value: 32 ether}(_pubkey, _signature, _depositDataRoot);
        cheats.stopPrank();

        // set pod limit to *one more than* current number of pods
        cheats.startPrank(unpauser);
        EigenPodManager(address(eigenPodManager)).setMaxPods(EigenPodManager(address(eigenPodManager)).numPods() + 1);
        cheats.stopPrank();

        IEigenPod newPod = eigenPodManager.getPod(podOwner);

        cheats.startPrank(podOwner);
        // successful call
        cheats.expectEmit(true, true, true, true, address(newPod));
        emit EigenPodStaked(_pubkey);
        eigenPodManager.stake{value: 32 ether}(_pubkey, _signature, _depositDataRoot);
        cheats.stopPrank();
    }

    // verifies that the `numPod` variable increments correctly on a succesful call to the `EigenPod.createPod` function
    function test_incrementNumPodsOnCreatePod() public {
        uint256 numPodsBefore = EigenPodManager(address(eigenPodManager)).numPods();
        eigenPodManager.createPod();
        uint256 numPodsAfter = EigenPodManager(address(eigenPodManager)).numPods();
        require(numPodsAfter == numPodsBefore + 1, "numPods did not increment correctly");
    }

    function test_createPodTwiceFails() public {
        eigenPodManager.createPod();
        cheats.expectRevert(bytes("EigenPodManager.createPod: Sender already has a pod"));
        eigenPodManager.createPod();
    }

    // verifies that the `maxPods` variable is enforced on the `EigenPod.createPod` function
    function test_maxPodsEnforcementOnCreatePod() public {
        // set pod limit to current number of pods
        cheats.startPrank(unpauser);
        uint256 previousValue = EigenPodManager(address(eigenPodManager)).maxPods();
        uint256 newValue = EigenPodManager(address(eigenPodManager)).numPods();
        cheats.expectEmit(true, true, true, true, address(eigenPodManager));
        emit MaxPodsUpdated(previousValue, newValue);
        EigenPodManager(address(eigenPodManager)).setMaxPods(newValue);
        cheats.stopPrank();

        cheats.expectRevert("EigenPodManager._deployPod: pod limit reached");
        eigenPodManager.createPod();

        // set pod limit to *one more than* current number of pods
        cheats.startPrank(unpauser);
        previousValue = EigenPodManager(address(eigenPodManager)).maxPods();
        newValue = EigenPodManager(address(eigenPodManager)).numPods() + 1;
        cheats.expectEmit(true, true, true, true, address(eigenPodManager));
        emit MaxPodsUpdated(previousValue, newValue);
        EigenPodManager(address(eigenPodManager)).setMaxPods(newValue);
        cheats.stopPrank();

        // successful call
        eigenPodManager.createPod();
    }

    function test_setMaxPods(uint256 newValue) public {
        cheats.startPrank(unpauser);
        uint256 previousValue = EigenPodManager(address(eigenPodManager)).maxPods();
        cheats.expectEmit(true, true, true, true, address(eigenPodManager));
        emit MaxPodsUpdated(previousValue, newValue);
        EigenPodManager(address(eigenPodManager)).setMaxPods(newValue);
        cheats.stopPrank();

        require(EigenPodManager(address(eigenPodManager)).maxPods() == newValue, "maxPods value not set correctly");
    }

    function test_setMaxPods_RevertsWhenNotCalledByUnpauser(address notUnpauser) public fuzzedAddress(notUnpauser) {
        cheats.assume(notUnpauser != unpauser);
        uint256 newValue = 0;
        cheats.startPrank(notUnpauser);
        cheats.expectRevert("msg.sender is not permissioned as unpauser");
        EigenPodManager(address(eigenPodManager)).setMaxPods(newValue);
        cheats.stopPrank();
    }

    /* TODO: reimplement similar tests
    function testQueueBeaconChainETHWithdrawalWithoutProvingFullWithdrawal() external {
        // ./solidityProofGen "ValidatorFieldsProof" 302913 true "data/withdrawal_proof_goerli/goerli_block_header_6399998.json"  "data/withdrawal_proof_goerli/goerli_slot_6399998.json" "withdrawal_credential_proof_302913.json"         setJSON("./src/test/test-data/withdrawal_credential_proof_302913.json");
         setJSON("./src/test/test-data/withdrawal_credential_proof_302913.json");
        _testDeployAndVerifyNewEigenPod(podOwner, signature, depositDataRoot);
        uint256 shareAmount = 31e18;
        // expect revert from underflow
        cheats.expectRevert();
        _testQueueWithdrawal(podOwner, shareAmount);
    }

    function testQueueBeaconChainETHWithdrawal() external {
        IEigenPod pod = testFullWithdrawalFlow();

        bytes32 validatorPubkeyHash = getValidatorPubkeyHash();

        uint256 withdrawableRestakedExecutionLayerGweiBefore = pod.withdrawableRestakedExecutionLayerGwei();
        
        uint256 shareAmount = _calculateRestakedBalanceGwei(pod.MAX_RESTAKED_BALANCE_GWEI_PER_VALIDATOR()) * GWEI_TO_WEI;
        _verifyEigenPodBalanceSharesInvariant(podOwner, pod, validatorPubkeyHash);
        _testQueueWithdrawal(podOwner, shareAmount);
        _verifyEigenPodBalanceSharesInvariant(podOwner, pod, validatorPubkeyHash);

        require(withdrawableRestakedExecutionLayerGweiBefore - pod.withdrawableRestakedExecutionLayerGwei() == shareAmount/int256(GWEI_TO_WEI),
            "withdrawableRestakedExecutionLayerGwei not decremented correctly");
    }
*/
    function _verifyEigenPodBalanceSharesInvariant(
        address podowner,
        IEigenPod pod,
        bytes32 validatorPubkeyHash
    ) internal view {
        int256 shares = eigenPodManager.podOwnerShares(podowner);
        uint64 withdrawableRestakedExecutionLayerGwei = pod.withdrawableRestakedExecutionLayerGwei();

        EigenPod.ValidatorInfo memory info = pod.validatorPubkeyHashToInfo(validatorPubkeyHash);

        uint64 validatorBalanceGwei = info.restakedBalanceGwei;
        require(
            shares / int256(GWEI_TO_WEI) ==
                int256(uint256(validatorBalanceGwei)) + int256(uint256(withdrawableRestakedExecutionLayerGwei)),
            "EigenPod invariant violated: sharesInSM != withdrawableRestakedExecutionLayerGwei"
        );
    }

    function _proveWithdrawalForPod(IEigenPod newPod) internal returns (IEigenPod) {
        BeaconChainOracleMock(address(beaconChainOracle)).setOracleBlockRootAtTimestamp(getLatestBlockRoot());
        uint64 restakedExecutionLayerGweiBefore = newPod.withdrawableRestakedExecutionLayerGwei();

        withdrawalFields = getWithdrawalFields();
        uint64 withdrawalAmountGwei = Endian.fromLittleEndianUint64(
            withdrawalFields[BeaconChainProofs.WITHDRAWAL_VALIDATOR_AMOUNT_INDEX]
        );

        uint64 leftOverBalanceWEI = uint64(withdrawalAmountGwei - newPod.MAX_RESTAKED_BALANCE_GWEI_PER_VALIDATOR()) *
            uint64(GWEI_TO_WEI);
        cheats.deal(address(newPod), leftOverBalanceWEI);
        emit log_named_uint("leftOverBalanceWEI", leftOverBalanceWEI);
        emit log_named_uint("address(newPod)", address(newPod).balance);
        emit log_named_uint("withdrawalAmountGwei", withdrawalAmountGwei);

        uint256 delayedWithdrawalRouterContractBalanceBefore = address(delayedWithdrawalRouter).balance;
        {
            BeaconChainProofs.WithdrawalProof[] memory withdrawalProofsArray = new BeaconChainProofs.WithdrawalProof[](
                1
            );
            withdrawalProofsArray[0] = _getWithdrawalProof();
            bytes[] memory validatorFieldsProofArray = new bytes[](1);
            validatorFieldsProofArray[0] = abi.encodePacked(getValidatorProof());
            bytes32[][] memory validatorFieldsArray = new bytes32[][](1);
            validatorFieldsArray[0] = getValidatorFields();
            bytes32[][] memory withdrawalFieldsArray = new bytes32[][](1);
            withdrawalFieldsArray[0] = withdrawalFields;

            BeaconChainProofs.StateRootProof memory stateRootProofStruct = _getStateRootProof();

            newPod.verifyAndProcessWithdrawals(
                0,
                stateRootProofStruct,
                withdrawalProofsArray,
                validatorFieldsProofArray,
                validatorFieldsArray,
                withdrawalFieldsArray
            );
        }
        require(
            newPod.withdrawableRestakedExecutionLayerGwei() - restakedExecutionLayerGweiBefore ==
                newPod.MAX_RESTAKED_BALANCE_GWEI_PER_VALIDATOR(),
            "restakedExecutionLayerGwei has not been incremented correctly"
        );
        require(
            address(delayedWithdrawalRouter).balance - delayedWithdrawalRouterContractBalanceBefore ==
                leftOverBalanceWEI,
            "pod delayed withdrawal balance hasn't been updated correctly"
        );
        require(
            newPod.validatorPubkeyHashToInfo(getValidatorPubkeyHash()).restakedBalanceGwei == 0,
            "balance not reset correctly"
        );

        cheats.roll(block.number + WITHDRAWAL_DELAY_BLOCKS + 1);
        uint256 podOwnerBalanceBefore = address(podOwner).balance;
        delayedWithdrawalRouter.claimDelayedWithdrawals(podOwner, 1);
        require(
            address(podOwner).balance - podOwnerBalanceBefore == leftOverBalanceWEI,
            "Pod owner balance hasn't been updated correctly"
        );
        return newPod;
    }

    // simply tries to register 'sender' as a delegate, setting their 'DelegationTerms' contract in DelegationManager to 'dt'
    // verifies that the storage of DelegationManager contract is updated appropriately
    function _testRegisterAsOperator(
        address sender,
        IDelegationManager.OperatorDetails memory operatorDetails
    ) internal {
        cheats.startPrank(sender);
        string memory emptyStringForMetadataURI;
        delegation.registerAsOperator(operatorDetails, emptyStringForMetadataURI);
        assertTrue(delegation.isOperator(sender), "testRegisterAsOperator: sender is not a delegate");

        // TODO: FIX THIS
        // assertTrue(
        //     delegation.delegationTerms(sender) == dt, "_testRegisterAsOperator: delegationTerms not set appropriately"
        // );

        assertTrue(delegation.isDelegated(sender), "_testRegisterAsOperator: sender not marked as actively delegated");
        cheats.stopPrank();
    }

    function _testDelegateToOperator(address sender, address operator) internal {
        //delegator-specific information
        (IStrategy[] memory delegateStrategies, uint256[] memory delegateShares) = strategyManager.getDeposits(sender);

        uint256 numStrats = delegateShares.length;
        assertTrue(numStrats > 0, "_testDelegateToOperator: delegating from address with no deposits");
        uint256[] memory inititalSharesInStrats = new uint256[](numStrats);
        for (uint256 i = 0; i < numStrats; ++i) {
            inititalSharesInStrats[i] = delegation.operatorShares(operator, delegateStrategies[i]);
        }

        cheats.startPrank(sender);
        IDelegationManager.SignatureWithExpiry memory signatureWithExpiry;
        delegation.delegateTo(operator, signatureWithExpiry, bytes32(0));
        cheats.stopPrank();

        assertTrue(
            delegation.delegatedTo(sender) == operator,
            "_testDelegateToOperator: delegated address not set appropriately"
        );
        assertTrue(delegation.isDelegated(sender), "_testDelegateToOperator: delegated status not set appropriately");

        for (uint256 i = 0; i < numStrats; ++i) {
            uint256 operatorSharesBefore = inititalSharesInStrats[i];
            uint256 operatorSharesAfter = delegation.operatorShares(operator, delegateStrategies[i]);
            assertTrue(
                operatorSharesAfter == (operatorSharesBefore + delegateShares[i]),
                "_testDelegateToOperator: delegatedShares not increased correctly"
            );
        }
    }

    function _testDelegation(address operator, address staker) internal {
        if (!delegation.isOperator(operator)) {
            IDelegationManager.OperatorDetails memory operatorDetails = IDelegationManager.OperatorDetails({
                earningsReceiver: operator,
                delegationApprover: address(0),
                stakerOptOutWindowBlocks: 0
            });
            _testRegisterAsOperator(operator, operatorDetails);
        }

        //making additional deposits to the strategies
        assertTrue(!delegation.isDelegated(staker) == true, "testDelegation: staker is not delegate");
        _testDelegateToOperator(staker, operator);
        assertTrue(delegation.isDelegated(staker) == true, "testDelegation: staker is not delegate");

        IStrategy[] memory updatedStrategies;
        uint256[] memory updatedShares;
        (updatedStrategies, updatedShares) = strategyManager.getDeposits(staker);
    }

    function _testDeployAndVerifyNewEigenPod(
        address _podOwner,
        bytes memory _signature,
        bytes32 _depositDataRoot
    ) internal returns (IEigenPod) {
        // (beaconStateRoot, beaconStateMerkleProofForValidators, validatorContainerFields, validatorMerkleProof, validatorTreeRoot, validatorRoot) =
        //     getInitialDepositProof(validatorIndex);

        // bytes32 newBeaconStateRoot = getBeaconStateRoot();
        // BeaconChainOracleMock(address(beaconChainOracle)).setOracleBlockRootAtTimestamp(newBeaconStateRoot);

        IEigenPod newPod = eigenPodManager.getPod(_podOwner);

        cheats.startPrank(_podOwner);
        cheats.expectEmit(true, true, true, true, address(newPod));
        emit EigenPodStaked(pubkey);
        eigenPodManager.stake{value: stakeAmount}(pubkey, _signature, _depositDataRoot);
        cheats.stopPrank();

        return _verifyWithdrawalCredentials(newPod, _podOwner);
    }

    function _verifyWithdrawalCredentials(IEigenPod newPod, address _podOwner) internal returns (IEigenPod) {
        uint64 timestamp = 0;
        // cheats.expectEmit(true, true, true, true, address(newPod));
        // emit ValidatorRestaked(validatorIndex);

        bytes32[][] memory validatorFieldsArray = new bytes32[][](1);
        validatorFieldsArray[0] = getValidatorFields();

        bytes[] memory proofsArray = new bytes[](1);
        proofsArray[0] = abi.encodePacked(getWithdrawalCredentialProof());

        uint40[] memory validatorIndices = new uint40[](1);
        validatorIndices[0] = uint40(getValidatorIndex());

        BeaconChainProofs.StateRootProof memory stateRootProofStruct = _getStateRootProof();

        int256 beaconChainETHSharesBefore = eigenPodManager.podOwnerShares(_podOwner);

        cheats.startPrank(_podOwner);
        cheats.warp(timestamp);
        if (newPod.hasRestaked() == false) {
            newPod.activateRestaking();
        }
        //set the oracle block root
        _setOracleBlockRoot();

        emit log_named_bytes32(
            "restaking activated",
            BeaconChainOracleMock(address(beaconChainOracle)).mockBeaconChainStateRoot()
        );

        cheats.warp(timestamp += 1);
        newPod.verifyWithdrawalCredentials(
            timestamp,
            stateRootProofStruct,
            validatorIndices,
            proofsArray,
            validatorFieldsArray
        );
        cheats.stopPrank();

        int256 beaconChainETHSharesAfter = eigenPodManager.podOwnerShares(_podOwner);
        uint256 effectiveBalance = uint256(_calculateRestakedBalanceGwei(uint64(stakeAmount / GWEI_TO_WEI))) *
            GWEI_TO_WEI;
        require(
            (beaconChainETHSharesAfter - beaconChainETHSharesBefore) == int256(effectiveBalance),
            "eigenPodManager shares not updated correctly"
        );
        return newPod;
    }

    /* TODO: reimplement similar tests
    function _testQueueWithdrawal(
        address _podOwner,
        uint256 amountWei
    )
        internal
        returns (bytes32)
    {
        //make a call from _podOwner to queue the withdrawal
        cheats.startPrank(_podOwner);
        bytes32 withdrawalRoot = eigenPodManager.queueWithdrawal(
            amountWei,
            _podOwner
        );
        cheats.stopPrank();
        return withdrawalRoot;
    }
*/
    function _getLatestDelayedWithdrawalAmount(address recipient) internal view returns (uint256) {
        return
            delayedWithdrawalRouter
                .userDelayedWithdrawalByIndex(recipient, delayedWithdrawalRouter.userWithdrawalsLength(recipient) - 1)
                .amount;
    }

    function _getStateRootProof() internal returns (BeaconChainProofs.StateRootProof memory) {
        return BeaconChainProofs.StateRootProof(getBeaconStateRoot(), abi.encodePacked(getStateRootProof()));
    }

    function _getBalanceUpdateProof() internal returns (BeaconChainProofs.BalanceUpdateProof memory) {
        bytes32 balanceRoot = getBalanceRoot();
        BeaconChainProofs.BalanceUpdateProof memory proofs = BeaconChainProofs.BalanceUpdateProof(
            abi.encodePacked(getValidatorBalanceProof()),
            abi.encodePacked(getWithdrawalCredentialProof()), //technically this is to verify validator pubkey in the validator fields, but the WC proof is effectively the same so we use it here again.
            balanceRoot
        );

        return proofs;
    }

    /// @notice this function just generates a valid proof so that we can test other functionalities of the withdrawal flow
    function _getWithdrawalProof() internal returns (BeaconChainProofs.WithdrawalProof memory) {
        IEigenPod newPod = eigenPodManager.getPod(podOwner);

        //make initial deposit
        cheats.startPrank(podOwner);
        cheats.expectEmit(true, true, true, true, address(newPod));
        emit EigenPodStaked(pubkey);
        eigenPodManager.stake{value: stakeAmount}(pubkey, signature, depositDataRoot);
        cheats.stopPrank();

        {
            bytes32 blockRoot = getBlockRoot();
            bytes32 slotRoot = getSlotRoot();
            bytes32 timestampRoot = getTimestampRoot();
            bytes32 executionPayloadRoot = getExecutionPayloadRoot();

            return
                BeaconChainProofs.WithdrawalProof(
                    abi.encodePacked(getWithdrawalProof()),
                    abi.encodePacked(getSlotProof()),
                    abi.encodePacked(getExecutionPayloadProof()),
                    abi.encodePacked(getTimestampProof()),
                    abi.encodePacked(getHistoricalSummaryProof()),
                    uint64(getBlockRootIndex()),
                    uint64(getHistoricalSummaryIndex()),
                    uint64(getWithdrawalIndex()),
                    blockRoot,
                    slotRoot,
                    timestampRoot,
                    executionPayloadRoot
                );
        }
    }

    function _setOracleBlockRoot() internal {
        bytes32 latestBlockRoot = getLatestBlockRoot();
        //set beaconStateRoot
        beaconChainOracle.setOracleBlockRootAtTimestamp(latestBlockRoot);
    }

    function testEffectiveRestakedBalance() public {
        uint64 amountGwei = 29134000000;
        uint64 effectiveBalance = _calculateRestakedBalanceGwei(amountGwei);
        emit log_named_uint("effectiveBalance", effectiveBalance);
    }

    function _calculateRestakedBalanceGwei(uint64 amountGwei) internal view returns (uint64) {
        if (amountGwei <= RESTAKED_BALANCE_OFFSET_GWEI) {
            return 0;
        }
        /**
         * calculates the "floor" of amountGwei - RESTAKED_BALANCE_OFFSET_GWEI.  By using integer division
         * (dividing by GWEI_TO_WEI = 1e9) and then multiplying by 1e9, we effectively "round down" amountGwei to
         * the nearest ETH, effectively calculating the floor of amountGwei.
         */
        uint64 effectiveBalanceGwei = uint64(((amountGwei - RESTAKED_BALANCE_OFFSET_GWEI) / GWEI_TO_WEI) * GWEI_TO_WEI);
        return uint64(MathUpgradeable.min(MAX_RESTAKED_BALANCE_GWEI_PER_VALIDATOR, effectiveBalanceGwei));
    }

    function _computeTimestampAtSlot(uint64 slot) internal pure returns (uint64) {
        return uint64(GOERLI_GENESIS_TIME + slot * SECONDS_PER_SLOT);
    }

    function _deployInternalFunctionTester() internal {
        podInternalFunctionTester = new EPInternalFunctions(
            ethPOSDeposit,
            delayedWithdrawalRouter,
            IEigenPodManager(podManagerAddress),
            MAX_RESTAKED_BALANCE_GWEI_PER_VALIDATOR,
            RESTAKED_BALANCE_OFFSET_GWEI,
            GOERLI_GENESIS_TIME
        );
    }
}

contract Relayer is Test {
    function verifyWithdrawal(
        bytes32 beaconStateRoot,
        bytes32[] calldata withdrawalFields,
        BeaconChainProofs.WithdrawalProof calldata proofs
    ) public view {
        BeaconChainProofs.verifyWithdrawal(beaconStateRoot, withdrawalFields, proofs);
    }
<<<<<<< HEAD
}
=======
 }


//TODO: Integration Tests from old EPM unit tests:
// TODO: salvage / re-implement a check for reentrancy guard on functions, as possible
    // function testRecordBeaconChainETHBalanceUpdateFailsWhenReentering() public {
    //     uint256 amount = 1e18;
    //     uint256 amount2 = 2e18;
    //     address staker = address(this);
    //     uint256 beaconChainETHStrategyIndex = 0;

    //     _beaconChainReentrancyTestsSetup();

    //     testRestakeBeaconChainETHSuccessfully(staker, amount);        

    //     address targetToUse = address(strategyManager);
    //     uint256 msgValueToUse = 0;

    //     int256 amountDelta = int256(amount2 - amount);
    //     // reference: function recordBeaconChainETHBalanceUpdate(address podOwner, uint256 beaconChainETHStrategyIndex, uint256 sharesDelta, bool isNegative)
    //     bytes memory calldataToUse = abi.encodeWithSelector(StrategyManager.recordBeaconChainETHBalanceUpdate.selector, staker, beaconChainETHStrategyIndex, amountDelta);
    //     reenterer.prepare(targetToUse, msgValueToUse, calldataToUse, bytes("ReentrancyGuard: reentrant call"));

    //     cheats.startPrank(address(reenterer));
    //     eigenPodManager.recordBeaconChainETHBalanceUpdate(staker, amountDelta);
    //     cheats.stopPrank();
    // }

    // queues a withdrawal of "beacon chain ETH shares" from this address to itself
    // fuzzed input amountGwei is sized-down, since it must be in GWEI and gets sized-up to be WEI
// TODO: reimplement similar test
    // function testQueueWithdrawalBeaconChainETHToSelf(uint128 amountGwei)
    //     public returns (IEigenPodManager.BeaconChainQueuedWithdrawal memory, bytes32 /*withdrawalRoot*/) 
    // {
    //     // scale fuzzed amount up to be a whole amount of GWEI
    //     uint256 amount = uint256(amountGwei) * 1e9;
    //     address staker = address(this);
    //     address withdrawer = staker;

    //     testRestakeBeaconChainETHSuccessfully(staker, amount);

    //     (IEigenPodManager.BeaconChainQueuedWithdrawal memory queuedWithdrawal, bytes32 withdrawalRoot) =
    //         _createQueuedWithdrawal(staker, amount, withdrawer);

    //     return (queuedWithdrawal, withdrawalRoot);
    // }
// TODO: reimplement similar test
    // function testQueueWithdrawalBeaconChainETHToDifferentAddress(address withdrawer, uint128 amountGwei)
    //     public
    //     filterFuzzedAddressInputs(withdrawer)
    //     returns (IEigenPodManager.BeaconChainQueuedWithdrawal memory, bytes32 /*withdrawalRoot*/) 
    // {
    //     // scale fuzzed amount up to be a whole amount of GWEI
    //     uint256 amount = uint256(amountGwei) * 1e9;
    //     address staker = address(this);

    //     testRestakeBeaconChainETHSuccessfully(staker, amount);

    //     (IEigenPodManager.BeaconChainQueuedWithdrawal memory queuedWithdrawal, bytes32 withdrawalRoot) =
    //         _createQueuedWithdrawal(staker, amount, withdrawer);

    //     return (queuedWithdrawal, withdrawalRoot);
    // }
// TODO: reimplement similar test

    // function testQueueWithdrawalBeaconChainETHFailsNonWholeAmountGwei(uint256 nonWholeAmount) external {
    //     // this also filters out the zero case, which will revert separately
    //     cheats.assume(nonWholeAmount % GWEI_TO_WEI != 0);
    //     cheats.expectRevert(bytes("EigenPodManager._queueWithdrawal: cannot queue a withdrawal of Beacon Chain ETH for an non-whole amount of gwei"));
    //     eigenPodManager.queueWithdrawal(nonWholeAmount, address(this));
    // }

    // function testQueueWithdrawalBeaconChainETHFailsZeroAmount() external {
    //     cheats.expectRevert(bytes("EigenPodManager._queueWithdrawal: amount must be greater than zero"));
    //     eigenPodManager.queueWithdrawal(0, address(this));
    // }

// TODO: reimplement similar test
    // function testCompleteQueuedWithdrawal() external {
    //     address staker = address(this);
    //     uint256 withdrawalAmount = 1e18;

    //     // withdrawalAmount is converted to GWEI here
    //     (IEigenPodManager.BeaconChainQueuedWithdrawal memory queuedWithdrawal, bytes32 withdrawalRoot) = 
    //         testQueueWithdrawalBeaconChainETHToSelf(uint128(withdrawalAmount / 1e9));

    //     IEigenPod eigenPod = eigenPodManager.getPod(staker);
    //     uint256 eigenPodBalanceBefore = address(eigenPod).balance;

    //     uint256 middlewareTimesIndex = 0;

    //     // actually complete the withdrawal
    //     cheats.startPrank(staker);
    //     cheats.expectEmit(true, true, true, true, address(eigenPodManager));
    //     emit BeaconChainETHWithdrawalCompleted(
    //         queuedWithdrawal.podOwner,
    //         queuedWithdrawal.shares,
    //         queuedWithdrawal.nonce,
    //         queuedWithdrawal.delegatedAddress,
    //         queuedWithdrawal.withdrawer,
    //         withdrawalRoot
    //     );
    //     eigenPodManager.completeQueuedWithdrawal(queuedWithdrawal, middlewareTimesIndex);
    //     cheats.stopPrank();

    //     // TODO: make EigenPodMock do something so we can verify that it gets called appropriately?
    //     uint256 eigenPodBalanceAfter = address(eigenPod).balance;

    //     // verify that the withdrawal root does bit exist after queuing
    //     require(!eigenPodManager.withdrawalRootPending(withdrawalRoot), "withdrawalRootPendingBefore is true!");
    // }

// TODO: reimplement similar test
    // // creates a queued withdrawal of "beacon chain ETH shares", from `staker`, of `amountWei`, "to" the `withdrawer`
    // function _createQueuedWithdrawal(address staker, uint256 amountWei, address withdrawer)
    //     internal
    //     returns (IEigenPodManager.BeaconChainQueuedWithdrawal memory queuedWithdrawal, bytes32 withdrawalRoot)
    // {
    //     // create the struct, for reference / to return
    //     queuedWithdrawal = IEigenPodManager.BeaconChainQueuedWithdrawal({
    //         shares: amountWei,
    //         podOwner: staker,
    //         nonce: eigenPodManager.cumulativeWithdrawalsQueued(staker),
    //         startBlock: uint32(block.number),
    //         delegatedTo: delegationManagerMock.delegatedTo(staker),
    //         withdrawer: withdrawer
    //     });

    //     // verify that the withdrawal root does not exist before queuing
    //     require(!eigenPodManager.withdrawalRootPending(withdrawalRoot), "withdrawalRootPendingBefore is true!");

    //     // get staker nonce and shares before queuing
    //     uint256 nonceBefore = eigenPodManager.cumulativeWithdrawalsQueued(staker);
    //     int256 sharesBefore = eigenPodManager.podOwnerShares(staker);

    //     // actually create the queued withdrawal, and check for event emission
    //     cheats.startPrank(staker);
    
    //     cheats.expectEmit(true, true, true, true, address(eigenPodManager));
    //     emit BeaconChainETHWithdrawalQueued(
    //         queuedWithdrawal.podOwner,
    //         queuedWithdrawal.shares,
    //         queuedWithdrawal.nonce,
    //         queuedWithdrawal.delegatedAddress,
    //         queuedWithdrawal.withdrawer,
    //         eigenPodManager.calculateWithdrawalRoot(queuedWithdrawal)
    //     );
    //     withdrawalRoot = eigenPodManager.queueWithdrawal(amountWei, withdrawer);
    //     cheats.stopPrank();

    //     // verify that the withdrawal root does exist after queuing
    //     require(eigenPodManager.withdrawalRootPending(withdrawalRoot), "withdrawalRootPendingBefore is false!");

    //     // verify that staker nonce incremented correctly and shares decremented correctly
    //     uint256 nonceAfter = eigenPodManager.cumulativeWithdrawalsQueued(staker);
    //     int256 sharesAfter = eigenPodManager.podOwnerShares(staker);
    //     require(nonceAfter == nonceBefore + 1, "nonce did not increment correctly on queuing withdrawal");
    //     require(sharesAfter + amountWei == sharesBefore, "shares did not decrement correctly on queuing withdrawal");

    //     return (queuedWithdrawal, withdrawalRoot);
    // }

    // function _beaconChainReentrancyTestsSetup() internal {
    //     // prepare EigenPodManager with StrategyManager and Delegation replaced with a Reenterer contract
    //     reenterer = new Reenterer();
    //     eigenPodManagerImplementation = new EigenPodManager(
    //         ethPOSMock,
    //         eigenPodBeacon,
    //         IStrategyManager(address(reenterer)),
    //         slasherMock,
    //         IDelegationManager(address(reenterer))
    //     );
    //     eigenPodManager = EigenPodManager(
    //         address(
    //             new TransparentUpgradeableProxy(
    //                 address(eigenPodManagerImplementation),
    //                 address(proxyAdmin),
    //                 abi.encodeWithSelector(
    //                     EigenPodManager.initialize.selector,
    //                     type(uint256).max /*maxPods*/,
    //                     IBeaconChainOracle(address(0)) /*beaconChainOracle*/,
    //                     initialOwner,
    //                     pauserRegistry,
    //                     0 /*initialPausedStatus*/
    //                 )
    //             )
    //         )
    //     );
    // }
>>>>>>> 21b347bd
<|MERGE_RESOLUTION|>--- conflicted
+++ resolved
@@ -2136,9 +2136,6 @@
     ) public view {
         BeaconChainProofs.verifyWithdrawal(beaconStateRoot, withdrawalFields, proofs);
     }
-<<<<<<< HEAD
-}
-=======
  }
 
 
@@ -2327,5 +2324,4 @@
     //             )
     //         )
     //     );
-    // }
->>>>>>> 21b347bd
+    // }